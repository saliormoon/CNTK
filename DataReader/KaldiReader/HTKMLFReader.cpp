//
// <copyright file="HTKMLFReader.cpp" company="Microsoft">
//     Copyright (c) Microsoft Corporation.  All rights reserved.
// </copyright>
//
// HTKMLFReader.cpp : Defines the exported functions for the DLL application.
//

#include "stdafx.h"
#include "basetypes.h"

#include "htkfeatio.h"                  // for reading HTK features
#include "latticearchive.h"             // for reading HTK phoneme lattices (MMI training)
#include "simplesenonehmm.h"            // for MMI scoring
//#include "msra_mgram.h"                 // for unigram scores of ground-truth path in sequence training

#include "rollingwindowsource.h"        // minibatch sources
#include "utterancesourcemulti.h"
#include "utterancesource.h"
#include "utterancesourcemulti.h"
#ifdef _WIN32
#include "readaheadsource.h"
#endif
#include "chunkevalsource.h"
#include "minibatchiterator.h"
#define DATAREADER_EXPORTS  // creating the exports here
#include "DataReader.h"
#include "commandArgUtil.h"

#include "HTKMLFReader.h"
#ifdef LEAKDETECT
#include <vld.h> // for memory leak detection
#endif

#ifdef __unix__
#include <limits.h>
typedef unsigned long DWORD;
typedef unsigned short WORD;
typedef unsigned int UNINT32;
#endif
#pragma warning (disable: 4127) // conditional expression is constant; "if (sizeof(ElemType)==sizeof(float))" triggers this

//int msra::numa::node_override = -1;     // for numahelpers.h

namespace Microsoft { namespace MSR { namespace CNTK {

    // Create a Data Reader
    //DATAREADER_API IDataReader* DataReaderFactory(void)

    template<class ElemType>
        void HTKMLFReader<ElemType>::Init(const ConfigParameters& readerConfig)
        {
            m_mbiter = NULL;
            m_frameSource = NULL;
            //m_readAheadSource = NULL;
            m_lattices = NULL;
            m_truncated = readerConfig("Truncated", "false");
            m_convertLabelsToTargets = false;

            m_numberOfuttsPerMinibatch = readerConfig("nbruttsineachrecurrentiter", "1");

            if (m_numberOfuttsPerMinibatch < 1)
            {
                LogicError("nbrUttsInEachRecurrentIter cannot be less than 1.");
            }

            if (!m_truncated && m_numberOfuttsPerMinibatch != 1)
            {
                LogicError("nbrUttsInEachRecurrentIter has to be 1 if Truncated is set to false.");
            }

            m_actualnumberOfuttsPerMinibatch = m_numberOfuttsPerMinibatch;
            m_sentenceEnd.assign(m_numberOfuttsPerMinibatch, true);
            m_processedFrame.assign(m_numberOfuttsPerMinibatch, 0);
            m_toProcess.assign(m_numberOfuttsPerMinibatch,0);
            m_switchFrame.assign(m_numberOfuttsPerMinibatch,0);
            m_noData = false;


            string command(readerConfig("action",L"")); //look up in the config for the master command to determine whether we're writing output (inputs only) or training/evaluating (inputs and outputs)

            if (readerConfig.Exists("legacyMode"))
                RuntimeError("legacy mode has been deprecated\n");

            if (command == "write"){
                m_trainOrTest = false;
                PrepareForWriting(readerConfig);
            }
            else{
                m_trainOrTest = true;
                PrepareForTrainingOrTesting(readerConfig);
            }

        }

    // Load all input and output data. 
    // Note that the terms features imply be real-valued quanities and 
    // labels imply categorical quantities, irrespective of whether they 
    // are inputs or targets for the network
    template<class ElemType>
        void HTKMLFReader<ElemType>::PrepareForTrainingOrTesting(const ConfigParameters& readerConfig)
        {
            vector<wstring> scriptpaths;
            vector<wstring> mlfpaths;
            vector<vector<wstring>>mlfpathsmulti;
            size_t firstfilesonly = SIZE_MAX;   // set to a lower value for testing
            vector<vector<wstring>> infilesmulti;
            vector<wstring> filelist;
            size_t numFiles;
            wstring unigrampath(L"");
            //wstring statelistpath(L"");
            size_t randomize = randomizeAuto;
            size_t iFeat, iLabel;
            iFeat = iLabel = 0;
            vector<wstring> statelistpaths;
            bool framemode = true;
            vector<size_t> numContextLeft;
            vector<size_t> numContextRight;

            // for the multi-utterance process
            m_featuresBufferMultiUtt.assign(m_numberOfuttsPerMinibatch,NULL);
            m_featuresBufferAllocatedMultiUtt.assign(m_numberOfuttsPerMinibatch,0);
            m_labelsBufferMultiUtt.assign(m_numberOfuttsPerMinibatch,NULL);
            m_labelsBufferAllocatedMultiUtt.assign(m_numberOfuttsPerMinibatch,0);

            std::vector<std::wstring> featureNames;
            std::vector<std::wstring> labelNames;
            GetDataNamesFromConfig(readerConfig, featureNames, labelNames);
            if (featureNames.size() + labelNames.size() <= 1)
            {
                RuntimeError("network needs at least 1 input and 1 output specified!");
            }

            //load data for all real-valued inputs (features)
            foreach_index(i, featureNames)
            {
                ConfigParameters thisFeature = readerConfig(featureNames[i]);
                m_featDims.push_back(thisFeature("dim"));
                ConfigArray contextWindow = thisFeature("contextWindow", "1");
                if (contextWindow.size() == 1) // symmetric
                {
                    size_t windowFrames = contextWindow[0];
                    if (windowFrames % 2 == 0 )
                        RuntimeError("augmentationextent: neighbor expansion of input features to %d not symmetrical", windowFrames);
                    size_t context = windowFrames / 2;           // extend each side by this
                    numContextLeft.push_back(context);
                    numContextRight.push_back(context);

                }
                else if (contextWindow.size() == 2) // left context, right context
                {
                    numContextLeft.push_back(contextWindow[0]);
                    numContextRight.push_back(contextWindow[1]);
                }
                else
                {
                    RuntimeError("contextFrames must have 1 or 2 values specified, found %d", contextWindow.size());
                }
                // update m_featDims to reflect the total input dimension (featDim x contextWindow), not the native feature dimension
                // that is what the lower level feature readers expect
                m_featDims[i] = m_featDims[i] * (1 + numContextLeft[i] + numContextRight[i]); 

                string type = thisFeature("type","Real");
                if (type=="Real"){
                    m_nameToTypeMap[featureNames[i]] = InputOutputTypes::real;
                }
                else{
                    RuntimeError("feature type must be Real");
                }

                m_featureNameToIdMap[featureNames[i]]= iFeat;
                scriptpaths.push_back(thisFeature("scpFile"));
                m_featureNameToDimMap[featureNames[i]] = m_featDims[i];

                m_featuresBufferMultiIO.push_back(NULL);
                m_featuresBufferAllocatedMultiIO.push_back(0);

                iFeat++;            
            }

            foreach_index(i, labelNames)
            {
                ConfigParameters thisLabel = readerConfig(labelNames[i]);
                if (thisLabel.Exists("labelDim"))
                    m_labelDims.push_back(thisLabel("labelDim"));
                else if (thisLabel.Exists("dim"))
                    m_labelDims.push_back(thisLabel("dim"));
                else
                    RuntimeError("labels must specify dim or labelDim");
<<<<<<< HEAD

                string type;
                if (thisLabel.Exists("labelType"))
                    type = thisLabel("labelType"); // let's deprecate this eventually and just use "type"...
                else
                    type = thisLabel("type","Category"); // outputs should default to category

                if (type=="Category")
                    m_nameToTypeMap[labelNames[i]] = InputOutputTypes::category;
                else
                    RuntimeError("label type must be Category");

                statelistpaths.push_back(thisLabel("labelMappingFile",L""));

                m_labelNameToIdMap[labelNames[i]]=iLabel;
                m_labelNameToDimMap[labelNames[i]]=m_labelDims[i];
                mlfpaths.clear();
                mlfpaths.push_back(thisLabel("mlfFile"));
                mlfpathsmulti.push_back(mlfpaths);

                m_labelsBufferMultiIO.push_back(NULL);
                m_labelsBufferAllocatedMultiIO.push_back(0);

=======

                string type;
                if (thisLabel.Exists("labelType"))
                    type = thisLabel("labelType"); // let's deprecate this eventually and just use "type"...
                else
                    type = thisLabel("type","Category"); // outputs should default to category

                if (type=="Category")
                    m_nameToTypeMap[labelNames[i]] = InputOutputTypes::category;
                else
                    RuntimeError("label type must be Category");

                statelistpaths.push_back(thisLabel("labelMappingFile",L""));

                m_labelNameToIdMap[labelNames[i]]=iLabel;
                m_labelNameToDimMap[labelNames[i]]=m_labelDims[i];
                mlfpaths.clear();
                mlfpaths.push_back(thisLabel("mlfFile"));
                mlfpathsmulti.push_back(mlfpaths);

                m_labelsBufferMultiIO.push_back(NULL);
                m_labelsBufferAllocatedMultiIO.push_back(0);

>>>>>>> b86990e6
                iLabel++;

                wstring labelToTargetMappingFile(thisLabel("labelToTargetMappingFile",L""));
                if (labelToTargetMappingFile != L"")
                {
                    std::vector<std::vector<ElemType>> labelToTargetMap;
                    m_convertLabelsToTargetsMultiIO.push_back(true);
                    if (thisLabel.Exists("targetDim"))
                    {
                        m_labelNameToDimMap[labelNames[i]]=m_labelDims[i]=thisLabel("targetDim");
                    }
                    else
                        RuntimeError("output must specify targetDim if labelToTargetMappingFile specified!");
                    size_t targetDim = ReadLabelToTargetMappingFile (labelToTargetMappingFile,statelistpaths[i], labelToTargetMap);    
                    if (targetDim!=m_labelDims[i])
                        RuntimeError("mismatch between targetDim and dim found in labelToTargetMappingFile");
                    m_labelToTargetMapMultiIO.push_back(labelToTargetMap);
                }
                else
                {
                    m_convertLabelsToTargetsMultiIO.push_back(false);
                    m_labelToTargetMapMultiIO.push_back(std::vector<std::vector<ElemType>>());
                }
            }

            if (iFeat!=scriptpaths.size() || iLabel!=mlfpathsmulti.size())
                throw std::runtime_error(msra::strfun::strprintf ("# of inputs files vs. # of inputs or # of output files vs # of outputs inconsistent\n"));

            if (readerConfig.Exists("randomize"))
            {
                const std::string& randomizeString = readerConfig("randomize");
                if (randomizeString == "None")
                {
                    randomize = randomizeNone;
                }
                else if (randomizeString == "Auto")
                {
                    randomize = randomizeAuto;
                }
                else
                {
                    randomize = readerConfig("randomize");
                }
            }

            if (readerConfig.Exists("frameMode"))
            {
                const std::string& framemodeString = readerConfig("frameMode");
                if (framemodeString == "false")
                {
                    framemode = false;
                }
            }

            int verbosity = readerConfig("verbosity","2");

            // determine if we partial minibatches are desired
            std::string minibatchMode(readerConfig("minibatchMode","Partial"));
            m_partialMinibatch = !_stricmp(minibatchMode.c_str(),"Partial");

            // get the read method, defaults to "blockRandomize" other option is "rollingWindow"
            std::string readMethod(readerConfig("readMethod","blockRandomize"));

            // see if they want to use readAhead
            //m_readAhead = readerConfig("readAhead", "false");

            // read all input files (from multiple inputs)
            // TO DO: check for consistency (same number of files in each script file)
            numFiles=0;
            foreach_index(i,scriptpaths)
            {
                filelist.clear();
                std::wstring scriptpath = scriptpaths[i];
                fprintf(stderr, "reading script file %S ...", scriptpath.c_str());
                size_t n = 0;
                for (msra::files::textreader reader(scriptpath); reader && filelist.size() <= firstfilesonly/*optimization*/; )
                {
                    filelist.push_back (reader.wgetline());
                    n++;
                }

                fprintf (stderr, " %lu entries\n", n);

                if (i==0)
                    numFiles=n;
                else
                    if (n!=numFiles)
                        throw std::runtime_error (msra::strfun::strprintf ("number of files in each scriptfile inconsistent (%d vs. %d)", numFiles,n));

                infilesmulti.push_back(filelist);
            }
#ifdef _WIN32

            if (readerConfig.Exists("unigram"))
                unigrampath = readerConfig("unigram");

            // load a unigram if needed (this is used for MMI training)
            msra::lm::CSymbolSet unigramsymbols;
            std::unique_ptr<msra::lm::CMGramLM> unigram;
            size_t silencewordid = SIZE_MAX;
            size_t startwordid = SIZE_MAX;
            size_t endwordid = SIZE_MAX;
            if (unigrampath != L"")
            {
                unigram.reset (new msra::lm::CMGramLM());
                unigram->read (unigrampath, unigramsymbols, false/*filterVocabulary--false will build the symbol map*/, 1/*maxM--unigram only*/);
                silencewordid = unigramsymbols["!silence"];     // give this an id (even if not in the LM vocabulary)
                startwordid = unigramsymbols["<s>"];
                endwordid = unigramsymbols["</s>"];
            }
            if (!unigram)
                fprintf (stderr, "trainlayer: OOV-exclusion code enabled, but no unigram specified to derive the word set from, so you won't get OOV exclusion\n");


#endif
            // currently assumes all mlfs will have same root name (key)
            set<wstring> restrictmlftokeys;     // restrict MLF reader to these files--will make stuff much faster without having to use shortened input files
            if (infilesmulti[0].size() <= 100)
            {
                foreach_index (i, infilesmulti[0])
                {
                    msra::asr::htkfeatreader::parsedpath ppath (infilesmulti[0][i]);
                    const wstring key = regex_replace ((wstring)ppath, wregex (L"\\.[^\\.\\\\/:]*$"), wstring());  // delete extension (or not if none)
                    restrictmlftokeys.insert (key);
                }
            }
            // get labels

            //if (readerConfig.Exists("statelist"))
            //    statelistpath = readerConfig("statelist");

            double htktimetoframe = 100000.0;           // default is 10ms 
            //std::vector<msra::asr::htkmlfreader<msra::asr::htkmlfentry,msra::lattices::lattice::htkmlfwordsequence>> labelsmulti;
            std::vector<std::map<std::wstring,std::vector<msra::asr::htkmlfentry>>> labelsmulti;
            //std::vector<std::wstring> pagepath;
            foreach_index(i, mlfpathsmulti)
            {
                msra::asr::htkmlfreader<msra::asr::htkmlfentry,msra::lattices::lattice::htkmlfwordsequence>  
                    labels(mlfpathsmulti[i], restrictmlftokeys, statelistpaths[i], /*unigram ? &unigramsymbols :*/(map<string,size_t>*)  NULL, (map<string,size_t>*) NULL, htktimetoframe);      // label MLF
                // get the temp file name for the page file
                labelsmulti.push_back(labels);
            }


            if (!_stricmp(readMethod.c_str(),"blockRandomize"))
            {
                // construct all the parameters we don't need, but need to be passed to the constructor...
                std::pair<std::vector<wstring>,std::vector<wstring>> latticetocs;
                std::unordered_map<std::string,size_t> modelsymmap;
                m_lattices = new msra::dbn::latticesource(latticetocs, modelsymmap);

                // now get the frame source. This has better randomization and doesn't create temp files
                m_frameSource = new msra::dbn::minibatchutterancesourcemulti(infilesmulti, labelsmulti, m_featDims, m_labelDims, numContextLeft, numContextRight, randomize, *m_lattices, m_latticeMap, framemode);
                //m_frameSource = new msra::dbn::minibatchutterancesource(infilesmulti[0], labelsmulti[0], m_featDims[0], m_labelDims[0], numContextLeft[0], numContextRight[0], randomize, *m_lattices, m_latticeMap, framemode);

            }
            else if (!_stricmp(readMethod.c_str(),"rollingWindow"))
            {
                std::string pageFilePath;
                std::vector<std::wstring> pagePaths;
                if (readerConfig.Exists("pageFilePath"))
                {
                    pageFilePath = readerConfig("pageFilePath");

                    // replace any '/' with '\' for compat with default path
                    std::replace(pageFilePath.begin(), pageFilePath.end(), '/','\\'); 
#ifdef _WIN32               
                    // verify path exists
                    DWORD attrib = GetFileAttributes(pageFilePath.c_str());
                    if (attrib==INVALID_FILE_ATTRIBUTES || !(attrib & FILE_ATTRIBUTE_DIRECTORY))
                        throw std::runtime_error ("pageFilePath does not exist");                
#endif
#ifdef __unix__
                    struct stat statbuf;
                    if (stat(pageFilePath.c_str(), &statbuf)==-1)
                    {
                        throw std::runtime_error ("pageFilePath does not exist");
                    }

#endif
                }
                else  // using default temporary path
                {
#ifdef _WIN32
                    pageFilePath.reserve(MAX_PATH);
                    GetTempPath(MAX_PATH, &pageFilePath[0]);
#endif
#ifdef __unix__
                    pageFilePath.reserve(PATH_MAX);
                    pageFilePath = "/tmp/temp.CNTK.XXXXXX";
#endif
                }

#ifdef _WIN32
                if (pageFilePath.size()>MAX_PATH-14) // max length of input to GetTempFileName is PATH_MAX-14
                    throw std::runtime_error (msra::strfun::strprintf ("pageFilePath must be less than %d characters", MAX_PATH-14));
#endif
#ifdef __unix__
                if (pageFilePath.size()>PATH_MAX-14) // max length of input to GetTempFileName is PATH_MAX-14
                    throw std::runtime_error (msra::strfun::strprintf ("pageFilePath must be less than %d characters", PATH_MAX-14));       
#endif
                foreach_index(i, infilesmulti)
                {
#ifdef _WIN32
                    wchar_t tempFile[MAX_PATH];
                    GetTempFileName(pageFilePath.c_str(), L"CNTK", 0, tempFile);
                    pagePaths.push_back(tempFile);
#endif
#ifdef __unix__
                    char* tempFile;
                    //GetTempFileName(pageFilePath.c_str(), L"CNTK", 0, tempFile);
                    tempFile = pageFilePath.c_str();
                    int fid = mkstemp(tempFile);
                    unlink (tempFile);
                    close (tempFile);
                    pagePaths.push_back(GetWC(tempFile));
#endif
                }

                const bool mayhavenoframe=false;
                int addEnergy = 0;

                //m_frameSourceMultiIO = new msra::dbn::minibatchframesourcemulti(infilesmulti, labelsmulti, m_featDims, m_labelDims, randomize, pagepath, mayhavenoframe, addEnergy);
                //m_frameSourceMultiIO->setverbosity(verbosity);
                m_frameSource = new msra::dbn::minibatchframesourcemulti(infilesmulti, labelsmulti, m_featDims, m_labelDims, numContextLeft, numContextRight, randomize, pagePaths, mayhavenoframe, addEnergy);
                m_frameSource->setverbosity(verbosity);
            }
            else
            {
                RuntimeError("readMethod must be rollingWindow or blockRandomize");
            }

        }

    // Load all input and output data. 
    // Note that the terms features imply be real-valued quanities and 
    // labels imply categorical quantities, irrespective of whether they 
    // are inputs or targets for the network
    template<class ElemType>
        void HTKMLFReader<ElemType>::PrepareForWriting(const ConfigParameters& readerConfig)
        {
            vector<wstring> scriptpaths;
            vector<wstring> filelist;
            size_t numFiles;
            size_t firstfilesonly = SIZE_MAX;   // set to a lower value for testing
            size_t evalchunksize = 2048;
            vector<size_t> realDims;
            size_t iFeat = 0;
            vector<size_t> numContextLeft;
            vector<size_t> numContextRight;

            std::vector<std::wstring> featureNames;
            std::vector<std::wstring> labelNames;
            GetDataNamesFromConfig(readerConfig, featureNames, labelNames);

            foreach_index(i, featureNames)
            {
                ConfigParameters thisFeature = readerConfig(featureNames[i]);
                realDims.push_back(thisFeature("dim"));

                ConfigArray contextWindow = thisFeature("contextWindow", "1");
                if (contextWindow.size() == 1) // symmetric
                {
                    size_t windowFrames = contextWindow[0];
                    if (windowFrames % 2 == 0)
                        RuntimeError("augmentationextent: neighbor expansion of input features to %d not symmetrical", windowFrames);
                    size_t context = windowFrames / 2;           // extend each side by this
                    numContextLeft.push_back(context);
                    numContextRight.push_back(context);

                }
                else if (contextWindow.size() == 2) // left context, right context
                {
                    numContextLeft.push_back(contextWindow[0]);
                    numContextRight.push_back(contextWindow[1]);
                }
                else
                {
                    RuntimeError("contextFrames must have 1 or 2 values specified, found %d", contextWindow.size());
                }
                // update m_featDims to reflect the total input dimension (featDim x contextWindow), not the native feature dimension
                // that is what the lower level feature readers expect
                realDims[i] = realDims[i] * (1 + numContextLeft[i] + numContextRight[i]);
<<<<<<< HEAD

                string type = thisFeature("type","Real");
                if (type=="Real"){
                    m_nameToTypeMap[featureNames[i]] = InputOutputTypes::real;
                }
                else{
                    RuntimeError("feature type must be Real");
                }

                m_featureNameToIdMap[featureNames[i]]= iFeat;
                scriptpaths.push_back(thisFeature("scpFile"));
                m_featureNameToDimMap[featureNames[i]] = realDims[i];

                m_featuresBufferMultiIO.push_back(NULL);
                m_featuresBufferAllocatedMultiIO.push_back(0);
                iFeat++;
            }

            if (labelNames.size()>0)
                RuntimeError("writer mode does not support labels as inputs, only features");

=======

                string type = thisFeature("type","Real");
                if (type=="Real"){
                    m_nameToTypeMap[featureNames[i]] = InputOutputTypes::real;
                }
                else{
                    RuntimeError("feature type must be Real");
                }

                m_featureNameToIdMap[featureNames[i]]= iFeat;
                scriptpaths.push_back(thisFeature("scpFile"));
                m_featureNameToDimMap[featureNames[i]] = realDims[i];

                m_featuresBufferMultiIO.push_back(NULL);
                m_featuresBufferAllocatedMultiIO.push_back(0);
                iFeat++;
            }

            if (labelNames.size()>0)
                RuntimeError("writer mode does not support labels as inputs, only features");

>>>>>>> b86990e6
            numFiles=0;
            foreach_index(i,scriptpaths)
            {
                filelist.clear();
                std::wstring scriptpath = scriptpaths[i];
                fprintf(stderr, "reading script file %S ...", scriptpath.c_str());
                size_t n = 0;
                for (msra::files::textreader reader(scriptpath); reader && filelist.size() <= firstfilesonly/*optimization*/; )
                {
                    filelist.push_back (reader.wgetline());
                    n++;
                }

                fprintf (stderr, " %d entries\n", n);

                if (i==0)
                    numFiles=n;
                else
                    if (n!=numFiles)
                        throw std::runtime_error (msra::strfun::strprintf ("HTKMLFReader::InitEvalReader: number of files in each scriptfile inconsistent (%d vs. %d)", numFiles,n));
<<<<<<< HEAD

                m_inputFilesMultiIO.push_back(filelist);
            }

=======

                m_inputFilesMultiIO.push_back(filelist);
            }

>>>>>>> b86990e6
            m_fileEvalSource = new msra::dbn::FileEvalSource(realDims, numContextLeft, numContextRight, evalchunksize);
        }



    // destructor - virtual so it gets called properly 
    template<class ElemType>
        HTKMLFReader<ElemType>::~HTKMLFReader()
        {
            delete m_mbiter;
            delete m_frameSource;
            delete m_lattices;

            if (!m_featuresBufferMultiIO.empty())
            {
                if ( m_featuresBufferMultiIO[0] != NULL)
                {
                    foreach_index(i, m_featuresBufferMultiIO)
                    {
                        delete[] m_featuresBufferMultiIO[i];
                        m_featuresBufferMultiIO[i] = NULL;
                    }
                }
            }
            if (!m_labelsBufferMultiIO.empty())
            {
                if (m_labelsBufferMultiIO[0] != NULL)
                {
                    foreach_index(i, m_labelsBufferMultiIO)
                    {
                        delete[] m_labelsBufferMultiIO[i];
                        m_labelsBufferMultiIO[i] = NULL;
                    }
                }
            }
            if (/*m_numberOfuttsPerMinibatch > 1 && */m_truncated)
            {
                for (size_t i = 0; i < m_numberOfuttsPerMinibatch; i ++)
                {
                    if (m_featuresBufferMultiUtt[i] != NULL)
                    {
                        delete[] m_featuresBufferMultiUtt[i];
                        m_featuresBufferMultiUtt[i] = NULL;
                    }
                    if (m_labelsBufferMultiUtt[i] != NULL)
                    {
                        delete[] m_labelsBufferMultiUtt[i];
                        m_labelsBufferMultiUtt[i] = NULL;
                    }

                }
            }        
        }

    //StartMinibatchLoop - Startup a minibatch loop 
    // mbSize - [in] size of the minibatch (number of frames, etc.)
    // epoch - [in] epoch number for this loop
    // requestedEpochSamples - [in] number of samples to randomize, defaults to requestDataSize which uses the number of samples there are in the dataset
    template<class ElemType>
        void HTKMLFReader<ElemType>::StartMinibatchLoop(size_t mbSize, size_t epoch, size_t requestedEpochSamples)
        {
            m_mbSize = mbSize;

            if (m_trainOrTest)
            {
                StartMinibatchLoopToTrainOrTest(mbSize,epoch,requestedEpochSamples);
            }
            else
            {
                StartMinibatchLoopToWrite(mbSize,epoch,requestedEpochSamples);    
            }
            m_checkDictionaryKeys=true;
        }

    template<class ElemType>
        void HTKMLFReader<ElemType>::StartMinibatchLoopToTrainOrTest(size_t mbSize, size_t epoch, size_t requestedEpochSamples)
        {
            size_t datapasses=1;
            //size_t totalFrames = m_frameSource->totalframes();
            size_t totalFrames;
            totalFrames = m_frameSource->totalframes();

            size_t extraFrames = totalFrames%mbSize;
            size_t minibatches = totalFrames/mbSize;

            // if we are allowing partial minibatches, do nothing, and let it go through
            if (!m_partialMinibatch)
            {
                // we don't want any partial frames, so round total frames to be an even multiple of our mbSize
                if (totalFrames > mbSize)
                    totalFrames -= extraFrames;

                if (requestedEpochSamples == requestDataSize)
                {
                    requestedEpochSamples = totalFrames;
                }
                else if (minibatches > 0)   // if we have any full minibatches
                {
                    // since we skip the extraFrames, we need to add them to the total to get the actual number of frames requested
                    size_t sweeps = (requestedEpochSamples-1)/totalFrames; // want the number of sweeps we will skip the extra, so subtract 1 and divide
                    requestedEpochSamples += extraFrames*sweeps;
                }
            }
            else if (requestedEpochSamples == requestDataSize)
            {
                requestedEpochSamples = totalFrames;
            }

            // delete the old one first (in case called more than once)
            delete m_mbiter;
            msra::dbn::minibatchsource* source = m_frameSource;
            /*if (m_readAhead)
              {
              if (m_readAheadSource == NULL)
              {
              m_readAheadSource = new msra::dbn::minibatchreadaheadsource (*source, requestedEpochSamples);
              }
              else if (m_readAheadSource->epochsize() != requestedEpochSamples)
              {
              delete m_readAheadSource;
              m_readAheadSource = new msra::dbn::minibatchreadaheadsource (*source, requestedEpochSamples);
              }
              source = m_readAheadSource;
              }*/
            m_mbiter = new msra::dbn::minibatchiterator(*source, epoch, requestedEpochSamples, mbSize, datapasses);
            if (!m_featuresBufferMultiIO.empty())
            {
                if (m_featuresBufferMultiIO[0]!=NULL) // check first feature, if it isn't NULL, safe to assume all are not NULL? 
                {
                    foreach_index(i, m_featuresBufferMultiIO)
                    {
                        delete[] m_featuresBufferMultiIO[i];
                        m_featuresBufferMultiIO[i]=NULL;
                        m_featuresBufferAllocatedMultiIO[i]=0;
                    }
                }
            }
            if (!m_labelsBufferMultiIO.empty())
            {
                if (m_labelsBufferMultiIO[0]!=NULL)
                {
                    foreach_index(i, m_labelsBufferMultiIO)
                    {
                        delete[] m_labelsBufferMultiIO[i];
                        m_labelsBufferMultiIO[i]=NULL;
                        m_labelsBufferAllocatedMultiIO[i]=0;
                    }
                }
            }
            if (m_numberOfuttsPerMinibatch && m_truncated == true)
            {
                m_noData = false;
                m_featuresStartIndexMultiUtt.assign(m_featuresBufferMultiIO.size()*m_numberOfuttsPerMinibatch,0);
                m_labelsStartIndexMultiUtt.assign(m_labelsBufferMultiIO.size()*m_numberOfuttsPerMinibatch,0);
                for (size_t u = 0; u < m_numberOfuttsPerMinibatch; u ++)
                {
                    if (m_featuresBufferMultiUtt[u] != NULL)
                    {
                        delete[] m_featuresBufferMultiUtt[u];
                        m_featuresBufferMultiUtt[u] = NULL;
                        m_featuresBufferAllocatedMultiUtt[u] = 0;
                    }
                    if (m_labelsBufferMultiUtt[u] != NULL)
                    {
                        delete[] m_labelsBufferMultiUtt[u];
                        m_labelsBufferMultiUtt[u] = NULL;
                        m_labelsBufferAllocatedMultiUtt[u] = 0;
                    }
                    ReNewBufferForMultiIO(u);
                }    
            }
        }

    template<class ElemType>
        void HTKMLFReader<ElemType>::StartMinibatchLoopToWrite(size_t mbSize, size_t /*epoch*/, size_t /*requestedEpochSamples*/)
        {
            m_fileEvalSource->Reset();
            m_fileEvalSource->SetMinibatchSize(mbSize);
            //m_chunkEvalSourceMultiIO->reset();
            m_inputFileIndex=0;

            if (m_featuresBufferMultiIO[0]!=NULL) // check first feature, if it isn't NULL, safe to assume all are not NULL? 
            {
                foreach_index(i, m_featuresBufferMultiIO)
                {
                    delete[] m_featuresBufferMultiIO[i];
                    m_featuresBufferMultiIO[i]=NULL;
                    m_featuresBufferAllocatedMultiIO[i]=0;
                }
            }

        }

    // GetMinibatch - Get the next minibatch (features and labels)
    // matrices - [in] a map with named matrix types (i.e. 'features', 'labels') mapped to the corresponing matrix, 
    //             [out] each matrix resized if necessary containing data. 
    // returns - true if there are more minibatches, false if no more minibatchs remain
    template<class ElemType>
        bool HTKMLFReader<ElemType>::GetMinibatch(std::map<std::wstring, Matrix<ElemType>*>& matrices)
        {
            if (m_trainOrTest)
<<<<<<< HEAD
            {
                return GetMinibatchToTrainOrTest(matrices);
            }
            else
            {
                return GetMinibatchToWrite(matrices);
            }
        }

    template<class ElemType>
        bool HTKMLFReader<ElemType>::GetMinibatchToTrainOrTest(std::map<std::wstring, Matrix<ElemType>*>& matrices)
        {
            size_t id;
            size_t dim;
            bool skip = false;

            // on first minibatch, make sure we can supply data for requested nodes
            std::map<std::wstring,size_t>::iterator iter;
            if     (m_checkDictionaryKeys)
            {
                for (auto iter=matrices.begin();iter!=matrices.end();iter++)
                {
                    if (m_nameToTypeMap.find(iter->first)==m_nameToTypeMap.end())
                    {
                        //throw std::runtime_error(msra::strfun::strprintf("minibatch requested for input node %ws not found in reader - cannot generate input\n",iter->first.c_str()));
                    }

                }
                m_checkDictionaryKeys=false;
            }

            do 
            {
                if (m_truncated == false)
                {
                    if (!(*m_mbiter))
                        return false;

                    // now, access all features and and labels by iterating over map of "matrices"
                    bool first = true;
                    typename std::map<std::wstring, Matrix<ElemType>*>::iterator iter;
                    for (iter = matrices.begin();iter!=matrices.end(); iter++)
                    {
                        // dereference matrix that corresponds to key (input/output name) and 
                        // populate based on whether its a feature or a label
                        Matrix<ElemType>& data = *matrices[iter->first]; // can be features or labels

=======
            {
                return GetMinibatchToTrainOrTest(matrices);
            }
            else
            {
                return GetMinibatchToWrite(matrices);
            }
        }

    template<class ElemType>
        bool HTKMLFReader<ElemType>::GetMinibatchToTrainOrTest(std::map<std::wstring, Matrix<ElemType>*>& matrices)
        {
            size_t id;
            size_t dim;
            bool skip = false;

            // on first minibatch, make sure we can supply data for requested nodes
            std::map<std::wstring,size_t>::iterator iter;
            if     (m_checkDictionaryKeys)
            {
                for (auto iter=matrices.begin();iter!=matrices.end();iter++)
                {
                    if (m_nameToTypeMap.find(iter->first)==m_nameToTypeMap.end())
                    {
                        //throw std::runtime_error(msra::strfun::strprintf("minibatch requested for input node %ws not found in reader - cannot generate input\n",iter->first.c_str()));
                    }

                }
                m_checkDictionaryKeys=false;
            }

            do 
            {
                if (m_truncated == false)
                {
                    if (!(*m_mbiter))
                        return false;

                    // now, access all features and and labels by iterating over map of "matrices"
                    bool first = true;
                    typename std::map<std::wstring, Matrix<ElemType>*>::iterator iter;
                    for (iter = matrices.begin();iter!=matrices.end(); iter++)
                    {
                        // dereference matrix that corresponds to key (input/output name) and 
                        // populate based on whether its a feature or a label
                        Matrix<ElemType>& data = *matrices[iter->first]; // can be features or labels

>>>>>>> b86990e6
                        if (m_nameToTypeMap[iter->first] == InputOutputTypes::real)
                        {

                            id = m_featureNameToIdMap[iter->first];
                            dim = m_featureNameToDimMap[iter->first];
                            const msra::dbn::matrixstripe feat = m_mbiter->frames(id);
                            const size_t actualmbsize = feat.cols();   // it may still return less if at end of sweep TODO: this check probably only needs to happen once
                            if (first)
                            {
                                m_sentenceBegin.Resize((size_t)1, (size_t)feat.cols());
                                m_minibatchPackingFlag.resize(feat.cols());
                                m_sentenceBegin.SetValue((ElemType) SENTENCE_MIDDLE);
                                m_sentenceBegin.SetValue(0, 0, (ElemType) SENTENCE_BEGIN);
                                
                                std::fill(m_minibatchPackingFlag.begin(), m_minibatchPackingFlag.end(), MinibatchPackingFlag::None);
                                m_minibatchPackingFlag[0] = MinibatchPackingFlag::UtteranceStart;
                                first = false;
                            }



                            assert (actualmbsize == m_mbiter->currentmbframes());
                            skip = (!m_partialMinibatch && m_mbiter->requestedframes() != actualmbsize && m_frameSource->totalframes() > actualmbsize);

                            // check to see if we got the number of frames we requested
                            if (!skip)
                            {
                                // copy the features over to our array type
                                //assert(feat.rows()==dim); // check feature dimension matches what's expected

                                if (m_featuresBufferMultiIO[id]==NULL)
                                {
                                    m_featuresBufferMultiIO[id] = new ElemType[feat.rows()*feat.cols()];
                                    m_featuresBufferAllocatedMultiIO[id] = feat.rows()*feat.cols();
                                }
                                else if (m_featuresBufferAllocatedMultiIO[id]<feat.rows()*feat.cols()) //buffer size changed. can be partial minibatch
                                {
                                    delete[] m_featuresBufferMultiIO[id];
                                    m_featuresBufferMultiIO[id] = new ElemType[feat.rows()*feat.cols()];
                                    m_featuresBufferAllocatedMultiIO[id] = feat.rows()*feat.cols();
                                }
                                // shouldn't need this since we fill up the entire buffer below
                                //memset(m_featuresBufferMultiIO[id],0,sizeof(ElemType)*feat.rows()*feat.cols());

                                if (sizeof(ElemType) == sizeof(float))
                                {
                                    for (int j=0; j < feat.cols(); j++) // column major, so iterate columns
                                    {
                                        // copy over the entire column at once, need to do this because SSEMatrix may have gaps at the end of the columns
                                        memcpy_s(&m_featuresBufferMultiIO[id][j*feat.rows()],sizeof(ElemType)*feat.rows(),&feat(0,j),sizeof(ElemType)*feat.rows());
                                    }
                                }
                                else
                                {
                                    for (int j=0; j < feat.cols(); j++) // column major, so iterate columns in outside loop
                                    {
                                        for (int i = 0; i < feat.rows(); i++)
                                        {
                                            m_featuresBufferMultiIO[id][j*feat.rows()+i] = feat(i,j);
                                        }
                                    }
                                }
                                data.SetValue(feat.rows(), feat.cols(), m_featuresBufferMultiIO[id],matrixFlagNormal);
                            }
                        }
                        else if (m_nameToTypeMap[iter->first] == InputOutputTypes::category)
                        {
                            id = m_labelNameToIdMap[iter->first];
                            dim = m_labelNameToDimMap[iter->first];
                            const vector<size_t> & uids = m_mbiter->labels(id);

                            // need skip logic here too in case labels are first in map not features
                            const size_t actualmbsize = uids.size();   // it may still return less if at end of sweep TODO: this check probably only needs to happen once
                            assert (actualmbsize == m_mbiter->currentmbframes());
                            skip = (!m_partialMinibatch && m_mbiter->requestedframes() != actualmbsize && m_frameSource->totalframes() > actualmbsize);

                            if (!skip)
                            {
                                // copy the labels over to array type
                                //data.Resize(udims[id], uids.size());
                                //data.SetValue((ElemType)0);

                                // loop through the columns and set one value to 1
                                // in the future we want to use a sparse matrix here
                                //for (int i = 0; i < uids.size(); i++)
                                //{
                                //    assert(uids[i] <udims[id]);
                                //    data(uids[i], i) = (ElemType)1;
                                //}

                                if (m_labelsBufferMultiIO[id]==NULL)
                                {
                                    m_labelsBufferMultiIO[id] = new ElemType[dim*uids.size()];
                                    m_labelsBufferAllocatedMultiIO[id] = dim*uids.size();
                                }
                                else if (m_labelsBufferAllocatedMultiIO[id]<dim*uids.size())
                                {
                                    delete[] m_labelsBufferMultiIO[id];
                                    m_labelsBufferMultiIO[id] = new ElemType[dim*uids.size()];
                                    m_labelsBufferAllocatedMultiIO[id] = dim*uids.size();
                                }
                                memset(m_labelsBufferMultiIO[id],0,sizeof(ElemType)*dim*uids.size());                
<<<<<<< HEAD


=======


>>>>>>> b86990e6
                                if (m_convertLabelsToTargetsMultiIO[id])
                                {
                                    size_t labelDim = m_labelToTargetMapMultiIO[id].size();
                                    for (int i = 0; i < uids.size(); i++)
                                    {
                                        assert(uids[i] < labelDim); labelDim;
                                        size_t labelId = uids[i];
                                        for (int j = 0; j < dim; j++)
                                        {
                                            m_labelsBufferMultiIO[id][i*dim + j] = m_labelToTargetMapMultiIO[id][labelId][j];
                                        }
                                    }
                                }
                                else
                                {
                                    // loop through the columns and set one value to 1
                                    // in the future we want to use a sparse matrix here
                                    for (int i = 0; i < uids.size(); i++)
                                    {
                                        assert(uids[i] < dim);
                                        //labels(uids[i], i) = (ElemType)1;
                                        m_labelsBufferMultiIO[id][i*dim+uids[i]]=(ElemType)1;
                                    }
                                }


                                data.SetValue(dim,uids.size(),m_labelsBufferMultiIO[id],matrixFlagNormal);
                            }

                        }
                        else{
                            //default:
                            throw runtime_error(msra::strfun::strprintf("GetMinibatchMultiIO:: unknown InputOutputType for %S\n",(iter->first).c_str()));
                        }

                    }
                    // advance to the next minibatch
                    (*m_mbiter)++;
                }
                else
                {
                    if (m_noData)
                    {
                        bool endEpoch = true;
                        for (size_t i = 0; i < m_numberOfuttsPerMinibatch; i++)
<<<<<<< HEAD
                        {
                            if (m_processedFrame[i] != m_toProcess[i])
                            {
                                endEpoch = false;
                            }
                        }
                        if(endEpoch)
                        {
=======
                        {
                            if (m_processedFrame[i] != m_toProcess[i])
                            {
                                endEpoch = false;
                            }
                        }
                        if(endEpoch)
                        {
>>>>>>> b86990e6
                            return false;
                        }
                    }
                    size_t numOfFea = m_featuresBufferMultiIO.size();
                    size_t numOfLabel = m_labelsBufferMultiIO.size();
                    /**
mtSentenceBegin : a matrix with [Ns x T]
the first row is 0/1 bit for wether corresponding frame has sentence beginining/no_label for any of streams
0 : no such case
1 : case exists
*/
<<<<<<< HEAD
                    m_sentenceBegin.Resize(m_numberOfuttsPerMinibatch, m_mbSize);
                    m_minibatchPackingFlag.resize(m_mbSize);
=======
	    			m_sentenceBegin.Resize(m_numberOfuttsPerMinibatch, m_mbSize);
		    		m_minibatchPackingFlag.resize(m_mbSize);
>>>>>>> b86990e6

                    //mtSentenceBegin.SetValue((ElemType) SENTENCE_MIDDLE);
                    for (size_t i = 0; i < m_numberOfuttsPerMinibatch; i++)
                    {
                        for (size_t j = 0; j < m_mbSize; j++)
                        {
                            m_sentenceBegin.SetValue(i,j,(ElemType) SENTENCE_MIDDLE);
                        }
                    }
                    std::fill(m_minibatchPackingFlag.begin(), m_minibatchPackingFlag.end(), MinibatchPackingFlag::None);


                    vector<size_t> actualmbsize;
                    actualmbsize.assign(m_numberOfuttsPerMinibatch,0);
                    for (size_t i = 0; i < m_numberOfuttsPerMinibatch; i++)
                    {
                        size_t startFr = m_processedFrame[i];
                        size_t endFr = 0;
                        if ((m_processedFrame[i] + m_mbSize) < m_toProcess[i])
                        {
                            if(m_processedFrame[i] > 0)
                            {
                                m_sentenceEnd[i] = false;
                                m_switchFrame[i] = m_mbSize+1;
                            }
                            else
                            {
                                m_switchFrame[i] = 0;
                                m_sentenceEnd[i] = true;
<<<<<<< HEAD
                                m_sentenceBegin.SetValue(i, 0, (ElemType)SENTENCE_BEGIN);
=======
	    						m_sentenceBegin.SetValue(i, 0, (ElemType)SENTENCE_BEGIN);
>>>>>>> b86990e6
                                m_minibatchPackingFlag[0] = MinibatchPackingFlag::UtteranceStart;
                            }
                            actualmbsize[i] = m_mbSize;
                            endFr = startFr + actualmbsize[i];
                            typename std::map<std::wstring, Matrix<ElemType>*>::iterator iter;
                            for (iter = matrices.begin();iter!=matrices.end(); iter++)
                            {
                                // dereference matrix that corresponds to key (input/output name) and 
                                // populate based on whether its a feature or a label
                                //Matrix<ElemType>& data =
                                *matrices[iter->first]; // can be features or labels

                                if (m_nameToTypeMap[iter->first] == InputOutputTypes::real)
                                {
                                    id = m_featureNameToIdMap[iter->first];
                                    dim = m_featureNameToDimMap[iter->first];

                                    if (m_featuresBufferMultiIO[id]==NULL)
                                    {
                                        m_featuresBufferMultiIO[id] = new ElemType[dim*m_mbSize*m_numberOfuttsPerMinibatch];
                                        m_featuresBufferAllocatedMultiIO[id] = dim*m_mbSize*m_numberOfuttsPerMinibatch;
                                    }
                                    else if (m_featuresBufferAllocatedMultiIO[id]<dim*m_mbSize*m_numberOfuttsPerMinibatch) //buffer size changed. can be partial minibatch
                                    {
                                        delete[] m_featuresBufferMultiIO[id];
                                        m_featuresBufferMultiIO[id] = new ElemType[dim*m_mbSize*m_numberOfuttsPerMinibatch];
                                        m_featuresBufferAllocatedMultiIO[id] = dim*m_mbSize*m_numberOfuttsPerMinibatch;
                                    }
                                    // shouldn't need this since we fill up the entire buffer below
                                    //memset(m_featuresBufferMultiIO[id],0,sizeof(ElemType)*feat.rows()*feat.cols());

                                    if (sizeof(ElemType) == sizeof(float))
                                    {
                                        for (size_t j = startFr,k = 0; j < endFr; j++,k++) // column major, so iterate columns
                                        {
                                            // copy over the entire column at once, need to do this because SSEMatrix may have gaps at the end of the columns
                                            memcpy_s(&m_featuresBufferMultiIO[id][(k*m_numberOfuttsPerMinibatch+i)*dim],sizeof(ElemType)*dim,&m_featuresBufferMultiUtt[i][j*dim+m_featuresStartIndexMultiUtt[id+i*numOfFea]],sizeof(ElemType)*dim);
                                        }
                                    }
                                    else
                                    {
                                        for (size_t j=startFr,k=0; j < endFr; j++,k++) // column major, so iterate columns in outside loop
                                        {
                                            for (int d = 0; d < dim; d++)
                                            {
                                                m_featuresBufferMultiIO[id][(k*m_numberOfuttsPerMinibatch+i)*dim+d] = m_featuresBufferMultiUtt[i][j*dim+d+m_featuresStartIndexMultiUtt[id+i*numOfFea]];
                                            }
                                        }
                                    }
                                }
                                else if (m_nameToTypeMap[iter->first] == InputOutputTypes::category)
                                {
                                    id = m_labelNameToIdMap[iter->first];
                                    dim = m_labelNameToDimMap[iter->first];
                                    if (m_labelsBufferMultiIO[id]==NULL)
<<<<<<< HEAD
                                    {
                                        m_labelsBufferMultiIO[id] = new ElemType[dim*m_mbSize*m_numberOfuttsPerMinibatch];
                                        m_labelsBufferAllocatedMultiIO[id] = dim*m_mbSize*m_numberOfuttsPerMinibatch;
                                    }
                                    else if (m_labelsBufferAllocatedMultiIO[id]<dim*m_mbSize*m_numberOfuttsPerMinibatch)
                                    {
=======
                                    {
                                        m_labelsBufferMultiIO[id] = new ElemType[dim*m_mbSize*m_numberOfuttsPerMinibatch];
                                        m_labelsBufferAllocatedMultiIO[id] = dim*m_mbSize*m_numberOfuttsPerMinibatch;
                                    }
                                    else if (m_labelsBufferAllocatedMultiIO[id]<dim*m_mbSize*m_numberOfuttsPerMinibatch)
                                    {
>>>>>>> b86990e6
                                        delete[] m_labelsBufferMultiIO[id];
                                        m_labelsBufferMultiIO[id] = new ElemType[dim*m_mbSize*m_numberOfuttsPerMinibatch];
                                        m_labelsBufferAllocatedMultiIO[id] = dim*m_mbSize*m_numberOfuttsPerMinibatch;
                                    }

                                    for (size_t j = startFr,k=0; j < endFr; j++,k++)
                                    {
                                        for (int d = 0; d < dim; d++)
                                        {
                                            m_labelsBufferMultiIO[id][(k*m_numberOfuttsPerMinibatch+i)*dim + d] = m_labelsBufferMultiUtt[i][j*dim+d+m_labelsStartIndexMultiUtt[id+i*numOfLabel]];
                                        }
                                    }
                                }
                            }
                            m_processedFrame[i] += m_mbSize;
                        }
                        else
                        {
                            actualmbsize[i] = m_toProcess[i] - m_processedFrame[i];
                            endFr = startFr + actualmbsize[i];

                            typename std::map<std::wstring, Matrix<ElemType>*>::iterator iter;
                            for (iter = matrices.begin();iter!=matrices.end(); iter++)
                            {
                                // dereference matrix that corresponds to key (input/output name) and 
                                // populate based on whether its a feature or a label
                                //Matrix<ElemType>& data =
                                *matrices[iter->first]; // can be features or labels

                                if (m_nameToTypeMap[iter->first] == InputOutputTypes::real)
                                {
                                    id = m_featureNameToIdMap[iter->first];
                                    dim = m_featureNameToDimMap[iter->first];

                                    if (m_featuresBufferMultiIO[id]==NULL)
                                    {
                                        m_featuresBufferMultiIO[id] = new ElemType[dim*m_mbSize*m_numberOfuttsPerMinibatch];
                                        m_featuresBufferAllocatedMultiIO[id] = dim*m_mbSize*m_numberOfuttsPerMinibatch;
                                    }
                                    else if (m_featuresBufferAllocatedMultiIO[id]<dim*m_mbSize*m_numberOfuttsPerMinibatch) //buffer size changed. can be partial minibatch
                                    {
                                        delete[] m_featuresBufferMultiIO[id];
                                        m_featuresBufferMultiIO[id] = new ElemType[dim*m_mbSize*m_numberOfuttsPerMinibatch];
                                        m_featuresBufferAllocatedMultiIO[id] = dim*m_mbSize*m_numberOfuttsPerMinibatch;
                                    }
                                    if (sizeof(ElemType) == sizeof(float))
                                    {
                                        for (size_t j = startFr,k = 0; j < endFr; j++,k++) // column major, so iterate columns
                                        {
                                            // copy over the entire column at once, need to do this because SSEMatrix may have gaps at the end of the columns
                                            memcpy_s(&m_featuresBufferMultiIO[id][(k*m_numberOfuttsPerMinibatch+i)*dim],sizeof(ElemType)*dim,&m_featuresBufferMultiUtt[i][j*dim+m_featuresStartIndexMultiUtt[id+i*numOfFea]],sizeof(ElemType)*dim);
                                        }
                                    }
                                    else
                                    {
                                        for (size_t j=startFr,k=0; j < endFr; j++,k++) // column major, so iterate columns in outside loop
                                        {
                                            for (int d = 0; d < dim; d++)
                                            {
                                                m_featuresBufferMultiIO[id][(k*m_numberOfuttsPerMinibatch+i)*dim+d] = m_featuresBufferMultiUtt[i][j*dim+d+m_featuresStartIndexMultiUtt[id+i*numOfFea]];
                                            }
                                        }
                                    }
                                }
                                else if (m_nameToTypeMap[iter->first] == InputOutputTypes::category)
                                {
                                    id = m_labelNameToIdMap[iter->first];
                                    dim = m_labelNameToDimMap[iter->first];
                                    if (m_labelsBufferMultiIO[id]==NULL)
                                    {
                                        m_labelsBufferMultiIO[id] = new ElemType[dim*m_mbSize*m_numberOfuttsPerMinibatch];
                                        m_labelsBufferAllocatedMultiIO[id] = dim*m_mbSize*m_numberOfuttsPerMinibatch;
                                    }
                                    else if (m_labelsBufferAllocatedMultiIO[id]<dim*m_mbSize*m_numberOfuttsPerMinibatch)
                                    {
                                        delete[] m_labelsBufferMultiIO[id];
                                        m_labelsBufferMultiIO[id] = new ElemType[dim*m_mbSize*m_numberOfuttsPerMinibatch];
                                        m_labelsBufferAllocatedMultiIO[id] = dim*m_mbSize*m_numberOfuttsPerMinibatch;
                                    }
                                    for (size_t j = startFr,k=0; j < endFr; j++,k++)
                                    {
                                        for (int d = 0; d < dim; d++)
                                        {
                                            m_labelsBufferMultiIO[id][(k*m_numberOfuttsPerMinibatch+i)*dim + d] = m_labelsBufferMultiUtt[i][j*dim+d+m_labelsStartIndexMultiUtt[id+i*numOfLabel]];
                                        }
                                    }
                                }
                            }
                            m_processedFrame[i] += (endFr-startFr);
                            m_switchFrame[i] = actualmbsize[i];
                            if (actualmbsize[i] < m_mbSize)
<<<<<<< HEAD
                            {
                                m_sentenceBegin.SetValue(i, actualmbsize[i], (ElemType)SENTENCE_BEGIN);
                                m_minibatchPackingFlag[actualmbsize[i]] = m_minibatchPackingFlag[actualmbsize[i]] | MinibatchPackingFlag::UtteranceStart;
                            }

                            startFr = m_switchFrame[i];
                            endFr = m_mbSize;
                            bool reNewSucc = ReNewBufferForMultiIO(i);
                            for (iter = matrices.begin();iter!=matrices.end(); iter++)
                            {
=======
                            {
	    						m_sentenceBegin.SetValue(i, actualmbsize[i], (ElemType)SENTENCE_BEGIN);
                                m_minibatchPackingFlag[actualmbsize[i]] = m_minibatchPackingFlag[actualmbsize[i]] | MinibatchPackingFlag::UtteranceStart;
                            }

                            startFr = m_switchFrame[i];
                            endFr = m_mbSize;
                            bool reNewSucc = ReNewBufferForMultiIO(i);
                            for (iter = matrices.begin();iter!=matrices.end(); iter++)
                            {
>>>>>>> b86990e6
                                // dereference matrix that corresponds to key (input/output name) and 
                                // populate based on whether its a feature or a label
                                //Matrix<ElemType>& data =
                                *matrices[iter->first]; // can be features or labels

                                if (m_nameToTypeMap[iter->first] == InputOutputTypes::real)
                                {
                                    id = m_featureNameToIdMap[iter->first];
                                    dim = m_featureNameToDimMap[iter->first];
                                    if (sizeof(ElemType) == sizeof(float))
<<<<<<< HEAD
                                    {
                                        for (size_t j = startFr,k = 0; j < endFr; j++,k++) // column major, so iterate columns
                                        {
                                            // copy over the entire column at once, need to do this because SSEMatrix may have gaps at the end of the columns
                                            memcpy_s(&m_featuresBufferMultiIO[id][(j*m_numberOfuttsPerMinibatch+i)*dim],sizeof(ElemType)*dim,&m_featuresBufferMultiUtt[i][k*dim+m_featuresStartIndexMultiUtt[id+i*numOfFea]],sizeof(ElemType)*dim);
                                        }
                                    }
                                    else
                                    {
=======
                                    {
                                        for (size_t j = startFr,k = 0; j < endFr; j++,k++) // column major, so iterate columns
                                        {
                                            // copy over the entire column at once, need to do this because SSEMatrix may have gaps at the end of the columns
                                            memcpy_s(&m_featuresBufferMultiIO[id][(j*m_numberOfuttsPerMinibatch+i)*dim],sizeof(ElemType)*dim,&m_featuresBufferMultiUtt[i][k*dim+m_featuresStartIndexMultiUtt[id+i*numOfFea]],sizeof(ElemType)*dim);
                                        }
                                    }
                                    else
                                    {
>>>>>>> b86990e6
                                        for (size_t j=startFr,k=0; j < endFr; j++,k++) // column major, so iterate columns in outside loop
                                        {
                                            for (int d = 0; d < dim; d++)
                                            {
                                                m_featuresBufferMultiIO[id][(j*m_numberOfuttsPerMinibatch+i)*dim+d] = m_featuresBufferMultiUtt[i][k*dim+d+m_featuresStartIndexMultiUtt[id+i*numOfFea]];
                                            }
                                        }
                                    }
                                }
                                else if (m_nameToTypeMap[iter->first] == InputOutputTypes::category)
                                {
                                    id = m_labelNameToIdMap[iter->first];
                                    dim = m_labelNameToDimMap[iter->first];
                                    for (size_t j = startFr,k=0; j < endFr; j++,k++)
                                    {
                                        for (int d = 0; d < dim; d++)
                                        {
                                            m_labelsBufferMultiIO[id][(j*m_numberOfuttsPerMinibatch+i)*dim + d] = m_labelsBufferMultiUtt[i][k*dim+d+m_labelsStartIndexMultiUtt[id+i*numOfLabel]];
                                        }
                                    }
                                }
                            }

                            if (reNewSucc) m_processedFrame[i] += (endFr-startFr);

                        }
                    }
                    typename std::map<std::wstring, Matrix<ElemType>*>::iterator iter;
                    for (iter = matrices.begin();iter!=matrices.end(); iter++)
                    {
                        // dereference matrix that corresponds to key (input/output name) and 
                        // populate based on whether its a feature or a label
                        Matrix<ElemType>& data = *matrices[iter->first]; // can be features or labels
                        if (m_nameToTypeMap[iter->first] == InputOutputTypes::real)
                        {
                            id = m_featureNameToIdMap[iter->first];
                            dim = m_featureNameToDimMap[iter->first];
                            data.SetValue(dim, m_mbSize*m_numberOfuttsPerMinibatch, m_featuresBufferMultiIO[id],matrixFlagNormal);
                        }
                        else if (m_nameToTypeMap[iter->first] == InputOutputTypes::category)
                        {
                            id = m_labelNameToIdMap[iter->first];
                            dim = m_labelNameToDimMap[iter->first];
                            data.SetValue(dim, m_mbSize*m_numberOfuttsPerMinibatch, m_labelsBufferMultiIO[id],matrixFlagNormal);
                        }
                    }
                    skip=false;

                }
            }   // keep going if we didn't get the right size minibatch
            while(skip);

            return true;
        }

    template<class ElemType>
        bool HTKMLFReader<ElemType>::GetMinibatchToWrite(std::map<std::wstring, Matrix<ElemType>*>& matrices)
        {
            std::map<std::wstring,size_t>::iterator iter;
            if     (m_checkDictionaryKeys)
            {
                for (auto iter=m_featureNameToIdMap.begin();iter!=m_featureNameToIdMap.end();iter++)
                {
                    if (matrices.find(iter->first)==matrices.end())
                    {
                        fprintf(stderr,"GetMinibatchToWrite: feature node %S specified in reader not found in the network\n",iter->first.c_str());
                        throw std::runtime_error("GetMinibatchToWrite: feature node specified in reader not found in the network.");
                    }
                }
                /*
                   for (auto iter=matrices.begin();iter!=matrices.end();iter++)
                   {
                   if (m_featureNameToIdMap.find(iter->first)==m_featureNameToIdMap.end())
                   throw std::runtime_error(msra::strfun::strprintf("minibatch requested for input node %ws not found in reader - cannot generate input\n",iter->first.c_str()));
                   }
                   */
                m_checkDictionaryKeys=false;
            }

            if (m_inputFileIndex<m_inputFilesMultiIO[0].size())
            {
                m_fileEvalSource->Reset();

                // load next file (or set of files)
                foreach_index(i, m_inputFilesMultiIO)
                {
                    msra::asr::htkfeatreader reader;

                    const auto path = reader.parse(m_inputFilesMultiIO[i][m_inputFileIndex]);
                    // read file
                    msra::dbn::matrix feat;
                    string featkind;
                    unsigned int sampperiod;
                    msra::util::attempt (5, [&]()
                            {
                            reader.read (path, featkind, sampperiod, feat);   // whole file read as columns of feature vectors
                            });
                    fprintf (stderr, "evaluate: reading %d frames of %S\n", feat.cols(), ((wstring)path).c_str());
                    m_fileEvalSource->AddFile(feat, featkind, sampperiod, i);
                }
                m_inputFileIndex++;

                // turn frames into minibatch (augment neighbors, etc)
                m_fileEvalSource->CreateEvalMinibatch();

                // populate input matrices
                bool first = true;
                typename std::map<std::wstring, Matrix<ElemType>*>::iterator iter;
                for (iter = matrices.begin();iter!=matrices.end(); iter++)
                {
                    // dereference matrix that corresponds to key (input/output name) and 
                    // populate based on whether its a feature or a label

                    if (m_nameToTypeMap.find(iter->first)!=m_nameToTypeMap.end() && m_nameToTypeMap[iter->first] == InputOutputTypes::real)
                    {
                        Matrix<ElemType>& data = *matrices[iter->first]; // can be features or labels
                        size_t id = m_featureNameToIdMap[iter->first];
                        size_t dim = m_featureNameToDimMap[iter->first];

                        const msra::dbn::matrix feat = m_fileEvalSource->ChunkOfFrames(id);
                        if (first)
                        {
<<<<<<< HEAD
                            m_sentenceBegin.Resize((size_t)1, (size_t)feat.cols());
                            m_minibatchPackingFlag.resize((size_t)feat.cols());

                            m_sentenceBegin.SetValue((ElemType)SENTENCE_MIDDLE);
                            m_sentenceBegin.SetValue(0, 0, (ElemType)SENTENCE_BEGIN);
=======
	    					m_sentenceBegin.Resize((size_t)1, (size_t)feat.cols());
		    				m_minibatchPackingFlag.resize((size_t)feat.cols());

			    			m_sentenceBegin.SetValue((ElemType)SENTENCE_MIDDLE);
				    		m_sentenceBegin.SetValue(0, 0, (ElemType)SENTENCE_BEGIN);
>>>>>>> b86990e6

                            std::fill(m_minibatchPackingFlag.begin(), m_minibatchPackingFlag.end(), MinibatchPackingFlag::None);
                            m_minibatchPackingFlag[0] = MinibatchPackingFlag::UtteranceStart;                           
                            first = false;
                        }



                        // copy the features over to our array type
                        //
                        assert(feat.rows()==dim); dim; // check feature dimension matches what's expected

                        if (m_featuresBufferMultiIO[id]==NULL)
                        {
                            m_featuresBufferMultiIO[id] = new ElemType[feat.rows()*feat.cols()];
                            m_featuresBufferAllocatedMultiIO[id] = feat.rows()*feat.cols();
                        }
                        else if (m_featuresBufferAllocatedMultiIO[id]<feat.rows()*feat.cols()) //buffer size changed. can be partial minibatch
                        {
                            delete[] m_featuresBufferMultiIO[id];
                            m_featuresBufferMultiIO[id] = new ElemType[feat.rows()*feat.cols()];
                            m_featuresBufferAllocatedMultiIO[id] = feat.rows()*feat.cols();
                        }
                        // shouldn't need this since we fill up the entire buffer below
                        //memset(m_featuresBufferMultiIO[id],0,sizeof(ElemType)*feat.rows()*feat.cols());

                        if (sizeof(ElemType) == sizeof(float))
                        {
                            for (int j=0; j < feat.cols(); j++) // column major, so iterate columns
                            {
                                // copy over the entire column at once, need to do this because SSEMatrix may have gaps at the end of the columns
                                memcpy_s(&m_featuresBufferMultiIO[id][j*feat.rows()],sizeof(ElemType)*feat.rows(),&feat(0,j),sizeof(ElemType)*feat.rows());
                            }
                        }
                        else
                        {
                            for (int j=0; j < feat.cols(); j++) // column major, so iterate columns in outside loop
                            {
                                for (int i = 0; i < feat.rows(); i++)
                                {
                                    m_featuresBufferMultiIO[id][j*feat.rows()+i] = feat(i,j);
                                }
                            }
                        }
                        data.SetValue(feat.rows(), feat.cols(), m_featuresBufferMultiIO[id],matrixFlagNormal);
                    }
                }
                return true;
            }
            else
            {
                return false;
            }
        }


    template<class ElemType>
        bool HTKMLFReader<ElemType>::ReNewBufferForMultiIO(size_t i)
        {
            if (m_noData)
            {
                return false;
            }
            size_t numOfFea = m_featuresBufferMultiIO.size();
            size_t numOfLabel = m_labelsBufferMultiIO.size();

            size_t totalFeatNum = 0;
            foreach_index(id, m_featuresBufferAllocatedMultiIO)
            {
                const msra::dbn::matrixstripe featOri = m_mbiter->frames(id);
                size_t fdim = featOri.rows();
                const size_t actualmbsizeOri = featOri.cols(); 
                m_featuresStartIndexMultiUtt[id+i*numOfFea] = totalFeatNum;
                totalFeatNum = fdim * actualmbsizeOri + m_featuresStartIndexMultiUtt[id+i*numOfFea];
            }
            if (m_featuresBufferMultiUtt[i]==NULL)
            {
                m_featuresBufferMultiUtt[i] = new ElemType[totalFeatNum];
                m_featuresBufferAllocatedMultiUtt[i] = totalFeatNum;
            }                    
            else if (m_featuresBufferAllocatedMultiUtt[i] < totalFeatNum) //buffer size changed. can be partial minibatch
            {
                delete[] m_featuresBufferMultiUtt[i];
                m_featuresBufferMultiUtt[i] = new ElemType[totalFeatNum];
                m_featuresBufferAllocatedMultiUtt[i] = totalFeatNum;
            }

            size_t totalLabelsNum = 0;
            for (auto it = m_labelNameToIdMap.begin(); it != m_labelNameToIdMap.end(); ++it) 
            {
                size_t id = m_labelNameToIdMap[it->first];
                size_t dim  = m_labelNameToDimMap[it->first];

                const vector<size_t> & uids = m_mbiter->labels(id);
                size_t actualmbsizeOri = uids.size();
                m_labelsStartIndexMultiUtt[id+i*numOfLabel] = totalLabelsNum;
                totalLabelsNum = m_labelsStartIndexMultiUtt[id+i*numOfLabel] + dim * actualmbsizeOri;
            }

            if (m_labelsBufferMultiUtt[i]==NULL)
            {
                m_labelsBufferMultiUtt[i] = new ElemType[totalLabelsNum];
                m_labelsBufferAllocatedMultiUtt[i] = totalLabelsNum;
            }
            else if (m_labelsBufferAllocatedMultiUtt[i] < totalLabelsNum)
            {
                delete[] m_labelsBufferMultiUtt[i];
                m_labelsBufferMultiUtt[i] = new ElemType[totalLabelsNum];
                m_labelsBufferAllocatedMultiUtt[i] = totalLabelsNum;
            }

            memset(m_labelsBufferMultiUtt[i],0,sizeof(ElemType)*totalLabelsNum);

            bool first = true;
            foreach_index(id, m_featuresBufferMultiIO)
            {
                const msra::dbn::matrixstripe featOri = m_mbiter->frames(id);
                const size_t actualmbsizeOri = featOri.cols(); 
                size_t fdim = featOri.rows();
                if (first)
                {
                    m_toProcess[i] = actualmbsizeOri;
                    first = false;
                } 
                else
<<<<<<< HEAD
                {
                    if (m_toProcess[i] != actualmbsizeOri)
                    {
                        throw std::runtime_error("The multi-IO features has inconsistent number of frames!");
                    }
                }
                assert (actualmbsizeOri == m_mbiter->currentmbframes());

                if (sizeof(ElemType) == sizeof(float))
                {
                    for (int k = 0; k < actualmbsizeOri; k++) // column major, so iterate columns
                    {
                        // copy over the entire column at once, need to do this because SSEMatrix may have gaps at the end of the columns
                        memcpy_s(&m_featuresBufferMultiUtt[i][k*fdim+m_featuresStartIndexMultiUtt[id+i*numOfFea]],sizeof(ElemType)*fdim,&featOri(0,k),sizeof(ElemType)*fdim);
                    }
                }
                else
                {
                    for (int k=0; k < actualmbsizeOri; k++) // column major, so iterate columns in outside loop
                    {
=======
                {
                    if (m_toProcess[i] != actualmbsizeOri)
                    {
                        throw std::runtime_error("The multi-IO features has inconsistent number of frames!");
                    }
                }
                assert (actualmbsizeOri == m_mbiter->currentmbframes());

                if (sizeof(ElemType) == sizeof(float))
                {
                    for (int k = 0; k < actualmbsizeOri; k++) // column major, so iterate columns
                    {
                        // copy over the entire column at once, need to do this because SSEMatrix may have gaps at the end of the columns
                        memcpy_s(&m_featuresBufferMultiUtt[i][k*fdim+m_featuresStartIndexMultiUtt[id+i*numOfFea]],sizeof(ElemType)*fdim,&featOri(0,k),sizeof(ElemType)*fdim);
                    }
                }
                else
                {
                    for (int k=0; k < actualmbsizeOri; k++) // column major, so iterate columns in outside loop
                    {
>>>>>>> b86990e6
                        for (int d = 0; d < featOri.rows(); d++)
                        {
                            m_featuresBufferMultiUtt[i][k*featOri.rows()+d+m_featuresStartIndexMultiUtt[id+i*numOfFea]] = featOri(d,k);
                        }
                    }
                }
            }

            for (auto it = m_labelNameToIdMap.begin(); it != m_labelNameToIdMap.end(); ++it) 
            {
                size_t id = m_labelNameToIdMap[it->first];
                size_t dim  = m_labelNameToDimMap[it->first];

                const vector<size_t> & uids = m_mbiter->labels(id);
                size_t actualmbsizeOri = uids.size();

                if (m_convertLabelsToTargetsMultiIO[id])
                {
                    size_t labelDim = m_labelToTargetMapMultiIO[id].size();
                    for (int k=0; k < actualmbsizeOri; k++)
                    {
                        assert(uids[k] < labelDim); labelDim;
                        size_t labelId = uids[k];
                        for (int j = 0; j < dim; j++)
                        {
                            m_labelsBufferMultiUtt[i][k*dim + j + m_labelsStartIndexMultiUtt[id+i*numOfLabel]] = m_labelToTargetMapMultiIO[id][labelId][j];
                        }
                    }
                }
                else
                {
                    // loop through the columns and set one value to 1
                    // in the future we want to use a sparse matrix here
                    for (int k=0; k < actualmbsizeOri; k++)
                    {
                        assert(uids[k] < dim);
                        //labels(uids[i], i) = (ElemType)1;
                        m_labelsBufferMultiUtt[i][k*dim+uids[k]+m_labelsStartIndexMultiUtt[id+i*numOfLabel]]=(ElemType)1;
                    }
                }
            }
            m_processedFrame[i] = 0;

            (*m_mbiter)++;
            if (!(*m_mbiter))
                m_noData = true;

            return true;    
        }




    // GetLabelMapping - Gets the label mapping from integer to type in file 
    // mappingTable - a map from numeric datatype to native label type stored as a string 
    template<class ElemType>
        const std::map<typename IDataReader<ElemType>::LabelIdType, typename IDataReader<ElemType>::LabelType>& HTKMLFReader<ElemType>::GetLabelMapping(const std::wstring& /*sectionName*/)
        {
            return m_idToLabelMap;
        }

    // SetLabelMapping - Sets the label mapping from integer index to label 
    // labelMapping - mapping table from label values to IDs (must be 0-n)
    // note: for tasks with labels, the mapping table must be the same between a training run and a testing run 
    template<class ElemType>
        void HTKMLFReader<ElemType>::SetLabelMapping(const std::wstring& /*sectionName*/, const std::map<typename IDataReader<ElemType>::LabelIdType, LabelType>& labelMapping)
        {
            m_idToLabelMap = labelMapping;
        }

    template<class ElemType>
        size_t HTKMLFReader<ElemType>::ReadLabelToTargetMappingFile (const std::wstring& labelToTargetMappingFile, const std::wstring& labelListFile, std::vector<std::vector<ElemType>>& labelToTargetMap)
        {
            if (labelListFile==L"")
                throw std::runtime_error("HTKMLFReader::ReadLabelToTargetMappingFile(): cannot read labelToTargetMappingFile without a labelMappingFile!");

            vector<std::wstring> labelList;
            size_t count, numLabels;
            count=0;
            // read statelist first
            msra::files::textreader labelReader(labelListFile);
            while(labelReader)
            {
                labelList.push_back(labelReader.wgetline());
                count++;
            }
            numLabels=count;
            count=0;
            msra::files::textreader mapReader(labelToTargetMappingFile);
            size_t targetDim = 0;
            while(mapReader)
            {
                std::wstring line(mapReader.wgetline());
                // find white space as a demarcation
                std::wstring::size_type pos = line.find(L" ");
                std::wstring token = line.substr(0,pos);
                std::wstring targetstring = line.substr(pos+1);

                if (labelList[count]!=token)
                    RuntimeError("HTKMLFReader::ReadLabelToTargetMappingFile(): mismatch between labelMappingFile and labelToTargetMappingFile");

                if (count==0)
                    targetDim = targetstring.length();
                else if (targetDim!=targetstring.length())
                    RuntimeError("HTKMLFReader::ReadLabelToTargetMappingFile(): inconsistent target length among records");

                std::vector<ElemType> targetVector(targetstring.length(),(ElemType)0.0);
                foreach_index(i, targetstring)
                {
                    if (targetstring.compare(i,1,L"1")==0)
                        targetVector[i] = (ElemType)1.0;
                    else if (targetstring.compare(i,1,L"0")!=0)
                        RuntimeError("HTKMLFReader::ReadLabelToTargetMappingFile(): expecting label2target mapping to contain only 1's or 0's");
                }
                labelToTargetMap.push_back(targetVector);
                count++;
            }

            // verify that statelist and label2target mapping file are in same order (to match up with reader) while reading mapping
            if (count!=labelList.size())
                RuntimeError("HTKMLFReader::ReadLabelToTargetMappingFile(): mismatch between lengths of labelMappingFile vs labelToTargetMappingFile");

            return targetDim;
        }

    // GetData - Gets metadata from the specified section (into CPU memory) 
    // sectionName - section name to retrieve data from
    // numRecords - number of records to read
    // data - pointer to data buffer, if NULL, dataBufferSize will be set to size of required buffer to accomidate request
    // dataBufferSize - [in] size of the databuffer in bytes
    //                  [out] size of buffer filled with data
    // recordStart - record to start reading from, defaults to zero (start of data)
    // returns: true if data remains to be read, false if the end of data was reached
    template<class ElemType>
        bool HTKMLFReader<ElemType>::GetData(const std::wstring& /*sectionName*/, size_t /*numRecords*/, void* /*data*/, size_t& /*dataBufferSize*/, size_t /*recordStart*/)
        {
            throw std::runtime_error("GetData not supported in HTKMLFReader");
        }


    template<class ElemType>
        bool HTKMLFReader<ElemType>::DataEnd(EndDataType endDataType)
        {
            // each minibatch is considered a "sentence"
            // other datatypes not really supported...
            // assert(endDataType == endDataSentence);
            // for the truncated BPTT, we need to support check wether it's the end of data
            bool ret = false;
            switch (endDataType)
            {
                case endDataNull:
                case endDataEpoch:
                case endDataSet:
                    throw std::logic_error("DataEnd: does not support endDataTypes: endDataNull, endDataEpoch and endDataSet");
                    break;
                case endDataSentence:
                    if (m_truncated)
                        ret = m_sentenceEnd[0];
                    else
                        ret = true; // useless in current condition
                    break;
            }
            return ret;
        }

    template<class ElemType>
        void HTKMLFReader<ElemType>::SetSentenceEndInBatch(vector<size_t> &sentenceEnd)
        {
            sentenceEnd.resize(m_switchFrame.size());
            for (size_t i = 0; i < m_switchFrame.size() ; i++)
            {
                sentenceEnd[i] = m_switchFrame[i];
            }
        }

    template<class ElemType>
    void HTKMLFReader<ElemType>::SetSentenceSegBatch(Matrix<ElemType> &sentenceBegin, vector<MinibatchPackingFlag>& minibatchPackingFlag)
    {
<<<<<<< HEAD
        sentenceBegin.SetValue(m_sentenceBegin);
=======
		sentenceBegin.SetValue(m_sentenceBegin);
>>>>>>> b86990e6
        minibatchPackingFlag = m_minibatchPackingFlag;
    }


    // GetFileConfigNames - determine the names of the features and labels sections in the config file
    // features - [in,out] a vector of feature name strings
    // labels - [in,out] a vector of label name strings
    template<class ElemType>
        void HTKMLFReader<ElemType>::GetDataNamesFromConfig(const ConfigParameters& readerConfig, std::vector<std::wstring>& features, std::vector<std::wstring>& labels)
        {
            for (auto iter = readerConfig.begin(); iter != readerConfig.end(); ++iter)
            {
                auto pair = *iter;
                ConfigParameters temp = iter->second;
                // see if we have a config parameters that contains a "file" element, it's a sub key, use it
                if (temp.ExistsCurrent("scpFile"))
                {
                    features.push_back(msra::strfun::utf16(iter->first));
                }
                else if (temp.ExistsCurrent("mlfFile"))
                {
                    labels.push_back(msra::strfun::utf16(iter->first));
                }

            }
        }

    template class HTKMLFReader<float>;
    template class HTKMLFReader<double>;
}}}<|MERGE_RESOLUTION|>--- conflicted
+++ resolved
@@ -25,8 +25,6 @@
 #include "minibatchiterator.h"
 #define DATAREADER_EXPORTS  // creating the exports here
 #include "DataReader.h"
-#include "commandArgUtil.h"
-
 #include "HTKMLFReader.h"
 #ifdef LEAKDETECT
 #include <vld.h> // for memory leak detection
@@ -187,7 +185,6 @@
                     m_labelDims.push_back(thisLabel("dim"));
                 else
                     RuntimeError("labels must specify dim or labelDim");
-<<<<<<< HEAD
 
                 string type;
                 if (thisLabel.Exists("labelType"))
@@ -211,31 +208,6 @@
                 m_labelsBufferMultiIO.push_back(NULL);
                 m_labelsBufferAllocatedMultiIO.push_back(0);
 
-=======
-
-                string type;
-                if (thisLabel.Exists("labelType"))
-                    type = thisLabel("labelType"); // let's deprecate this eventually and just use "type"...
-                else
-                    type = thisLabel("type","Category"); // outputs should default to category
-
-                if (type=="Category")
-                    m_nameToTypeMap[labelNames[i]] = InputOutputTypes::category;
-                else
-                    RuntimeError("label type must be Category");
-
-                statelistpaths.push_back(thisLabel("labelMappingFile",L""));
-
-                m_labelNameToIdMap[labelNames[i]]=iLabel;
-                m_labelNameToDimMap[labelNames[i]]=m_labelDims[i];
-                mlfpaths.clear();
-                mlfpaths.push_back(thisLabel("mlfFile"));
-                mlfpathsmulti.push_back(mlfpaths);
-
-                m_labelsBufferMultiIO.push_back(NULL);
-                m_labelsBufferAllocatedMultiIO.push_back(0);
-
->>>>>>> b86990e6
                 iLabel++;
 
                 wstring labelToTargetMappingFile(thisLabel("labelToTargetMappingFile",L""));
@@ -519,7 +491,6 @@
                 // update m_featDims to reflect the total input dimension (featDim x contextWindow), not the native feature dimension
                 // that is what the lower level feature readers expect
                 realDims[i] = realDims[i] * (1 + numContextLeft[i] + numContextRight[i]);
-<<<<<<< HEAD
 
                 string type = thisFeature("type","Real");
                 if (type=="Real"){
@@ -541,29 +512,6 @@
             if (labelNames.size()>0)
                 RuntimeError("writer mode does not support labels as inputs, only features");
 
-=======
-
-                string type = thisFeature("type","Real");
-                if (type=="Real"){
-                    m_nameToTypeMap[featureNames[i]] = InputOutputTypes::real;
-                }
-                else{
-                    RuntimeError("feature type must be Real");
-                }
-
-                m_featureNameToIdMap[featureNames[i]]= iFeat;
-                scriptpaths.push_back(thisFeature("scpFile"));
-                m_featureNameToDimMap[featureNames[i]] = realDims[i];
-
-                m_featuresBufferMultiIO.push_back(NULL);
-                m_featuresBufferAllocatedMultiIO.push_back(0);
-                iFeat++;
-            }
-
-            if (labelNames.size()>0)
-                RuntimeError("writer mode does not support labels as inputs, only features");
-
->>>>>>> b86990e6
             numFiles=0;
             foreach_index(i,scriptpaths)
             {
@@ -584,17 +532,10 @@
                 else
                     if (n!=numFiles)
                         throw std::runtime_error (msra::strfun::strprintf ("HTKMLFReader::InitEvalReader: number of files in each scriptfile inconsistent (%d vs. %d)", numFiles,n));
-<<<<<<< HEAD
 
                 m_inputFilesMultiIO.push_back(filelist);
             }
 
-=======
-
-                m_inputFilesMultiIO.push_back(filelist);
-            }
-
->>>>>>> b86990e6
             m_fileEvalSource = new msra::dbn::FileEvalSource(realDims, numContextLeft, numContextRight, evalchunksize);
         }
 
@@ -796,7 +737,6 @@
         bool HTKMLFReader<ElemType>::GetMinibatch(std::map<std::wstring, Matrix<ElemType>*>& matrices)
         {
             if (m_trainOrTest)
-<<<<<<< HEAD
             {
                 return GetMinibatchToTrainOrTest(matrices);
             }
@@ -844,55 +784,6 @@
                         // populate based on whether its a feature or a label
                         Matrix<ElemType>& data = *matrices[iter->first]; // can be features or labels
 
-=======
-            {
-                return GetMinibatchToTrainOrTest(matrices);
-            }
-            else
-            {
-                return GetMinibatchToWrite(matrices);
-            }
-        }
-
-    template<class ElemType>
-        bool HTKMLFReader<ElemType>::GetMinibatchToTrainOrTest(std::map<std::wstring, Matrix<ElemType>*>& matrices)
-        {
-            size_t id;
-            size_t dim;
-            bool skip = false;
-
-            // on first minibatch, make sure we can supply data for requested nodes
-            std::map<std::wstring,size_t>::iterator iter;
-            if     (m_checkDictionaryKeys)
-            {
-                for (auto iter=matrices.begin();iter!=matrices.end();iter++)
-                {
-                    if (m_nameToTypeMap.find(iter->first)==m_nameToTypeMap.end())
-                    {
-                        //throw std::runtime_error(msra::strfun::strprintf("minibatch requested for input node %ws not found in reader - cannot generate input\n",iter->first.c_str()));
-                    }
-
-                }
-                m_checkDictionaryKeys=false;
-            }
-
-            do 
-            {
-                if (m_truncated == false)
-                {
-                    if (!(*m_mbiter))
-                        return false;
-
-                    // now, access all features and and labels by iterating over map of "matrices"
-                    bool first = true;
-                    typename std::map<std::wstring, Matrix<ElemType>*>::iterator iter;
-                    for (iter = matrices.begin();iter!=matrices.end(); iter++)
-                    {
-                        // dereference matrix that corresponds to key (input/output name) and 
-                        // populate based on whether its a feature or a label
-                        Matrix<ElemType>& data = *matrices[iter->first]; // can be features or labels
-
->>>>>>> b86990e6
                         if (m_nameToTypeMap[iter->first] == InputOutputTypes::real)
                         {
 
@@ -995,13 +886,8 @@
                                     m_labelsBufferAllocatedMultiIO[id] = dim*uids.size();
                                 }
                                 memset(m_labelsBufferMultiIO[id],0,sizeof(ElemType)*dim*uids.size());                
-<<<<<<< HEAD
-
-
-=======
-
-
->>>>>>> b86990e6
+
+
                                 if (m_convertLabelsToTargetsMultiIO[id])
                                 {
                                     size_t labelDim = m_labelToTargetMapMultiIO[id].size();
@@ -1047,7 +933,6 @@
                     {
                         bool endEpoch = true;
                         for (size_t i = 0; i < m_numberOfuttsPerMinibatch; i++)
-<<<<<<< HEAD
                         {
                             if (m_processedFrame[i] != m_toProcess[i])
                             {
@@ -1056,16 +941,6 @@
                         }
                         if(endEpoch)
                         {
-=======
-                        {
-                            if (m_processedFrame[i] != m_toProcess[i])
-                            {
-                                endEpoch = false;
-                            }
-                        }
-                        if(endEpoch)
-                        {
->>>>>>> b86990e6
                             return false;
                         }
                     }
@@ -1077,13 +952,8 @@
 0 : no such case
 1 : case exists
 */
-<<<<<<< HEAD
                     m_sentenceBegin.Resize(m_numberOfuttsPerMinibatch, m_mbSize);
                     m_minibatchPackingFlag.resize(m_mbSize);
-=======
-	    			m_sentenceBegin.Resize(m_numberOfuttsPerMinibatch, m_mbSize);
-		    		m_minibatchPackingFlag.resize(m_mbSize);
->>>>>>> b86990e6
 
                     //mtSentenceBegin.SetValue((ElemType) SENTENCE_MIDDLE);
                     for (size_t i = 0; i < m_numberOfuttsPerMinibatch; i++)
@@ -1113,11 +983,7 @@
                             {
                                 m_switchFrame[i] = 0;
                                 m_sentenceEnd[i] = true;
-<<<<<<< HEAD
                                 m_sentenceBegin.SetValue(i, 0, (ElemType)SENTENCE_BEGIN);
-=======
-	    						m_sentenceBegin.SetValue(i, 0, (ElemType)SENTENCE_BEGIN);
->>>>>>> b86990e6
                                 m_minibatchPackingFlag[0] = MinibatchPackingFlag::UtteranceStart;
                             }
                             actualmbsize[i] = m_mbSize;
@@ -1173,21 +1039,12 @@
                                     id = m_labelNameToIdMap[iter->first];
                                     dim = m_labelNameToDimMap[iter->first];
                                     if (m_labelsBufferMultiIO[id]==NULL)
-<<<<<<< HEAD
                                     {
                                         m_labelsBufferMultiIO[id] = new ElemType[dim*m_mbSize*m_numberOfuttsPerMinibatch];
                                         m_labelsBufferAllocatedMultiIO[id] = dim*m_mbSize*m_numberOfuttsPerMinibatch;
                                     }
                                     else if (m_labelsBufferAllocatedMultiIO[id]<dim*m_mbSize*m_numberOfuttsPerMinibatch)
                                     {
-=======
-                                    {
-                                        m_labelsBufferMultiIO[id] = new ElemType[dim*m_mbSize*m_numberOfuttsPerMinibatch];
-                                        m_labelsBufferAllocatedMultiIO[id] = dim*m_mbSize*m_numberOfuttsPerMinibatch;
-                                    }
-                                    else if (m_labelsBufferAllocatedMultiIO[id]<dim*m_mbSize*m_numberOfuttsPerMinibatch)
-                                    {
->>>>>>> b86990e6
                                         delete[] m_labelsBufferMultiIO[id];
                                         m_labelsBufferMultiIO[id] = new ElemType[dim*m_mbSize*m_numberOfuttsPerMinibatch];
                                         m_labelsBufferAllocatedMultiIO[id] = dim*m_mbSize*m_numberOfuttsPerMinibatch;
@@ -1279,7 +1136,6 @@
                             m_processedFrame[i] += (endFr-startFr);
                             m_switchFrame[i] = actualmbsize[i];
                             if (actualmbsize[i] < m_mbSize)
-<<<<<<< HEAD
                             {
                                 m_sentenceBegin.SetValue(i, actualmbsize[i], (ElemType)SENTENCE_BEGIN);
                                 m_minibatchPackingFlag[actualmbsize[i]] = m_minibatchPackingFlag[actualmbsize[i]] | MinibatchPackingFlag::UtteranceStart;
@@ -1290,18 +1146,6 @@
                             bool reNewSucc = ReNewBufferForMultiIO(i);
                             for (iter = matrices.begin();iter!=matrices.end(); iter++)
                             {
-=======
-                            {
-	    						m_sentenceBegin.SetValue(i, actualmbsize[i], (ElemType)SENTENCE_BEGIN);
-                                m_minibatchPackingFlag[actualmbsize[i]] = m_minibatchPackingFlag[actualmbsize[i]] | MinibatchPackingFlag::UtteranceStart;
-                            }
-
-                            startFr = m_switchFrame[i];
-                            endFr = m_mbSize;
-                            bool reNewSucc = ReNewBufferForMultiIO(i);
-                            for (iter = matrices.begin();iter!=matrices.end(); iter++)
-                            {
->>>>>>> b86990e6
                                 // dereference matrix that corresponds to key (input/output name) and 
                                 // populate based on whether its a feature or a label
                                 //Matrix<ElemType>& data =
@@ -1312,7 +1156,6 @@
                                     id = m_featureNameToIdMap[iter->first];
                                     dim = m_featureNameToDimMap[iter->first];
                                     if (sizeof(ElemType) == sizeof(float))
-<<<<<<< HEAD
                                     {
                                         for (size_t j = startFr,k = 0; j < endFr; j++,k++) // column major, so iterate columns
                                         {
@@ -1322,17 +1165,6 @@
                                     }
                                     else
                                     {
-=======
-                                    {
-                                        for (size_t j = startFr,k = 0; j < endFr; j++,k++) // column major, so iterate columns
-                                        {
-                                            // copy over the entire column at once, need to do this because SSEMatrix may have gaps at the end of the columns
-                                            memcpy_s(&m_featuresBufferMultiIO[id][(j*m_numberOfuttsPerMinibatch+i)*dim],sizeof(ElemType)*dim,&m_featuresBufferMultiUtt[i][k*dim+m_featuresStartIndexMultiUtt[id+i*numOfFea]],sizeof(ElemType)*dim);
-                                        }
-                                    }
-                                    else
-                                    {
->>>>>>> b86990e6
                                         for (size_t j=startFr,k=0; j < endFr; j++,k++) // column major, so iterate columns in outside loop
                                         {
                                             for (int d = 0; d < dim; d++)
@@ -1455,19 +1287,11 @@
                         const msra::dbn::matrix feat = m_fileEvalSource->ChunkOfFrames(id);
                         if (first)
                         {
-<<<<<<< HEAD
                             m_sentenceBegin.Resize((size_t)1, (size_t)feat.cols());
                             m_minibatchPackingFlag.resize((size_t)feat.cols());
 
                             m_sentenceBegin.SetValue((ElemType)SENTENCE_MIDDLE);
                             m_sentenceBegin.SetValue(0, 0, (ElemType)SENTENCE_BEGIN);
-=======
-	    					m_sentenceBegin.Resize((size_t)1, (size_t)feat.cols());
-		    				m_minibatchPackingFlag.resize((size_t)feat.cols());
-
-			    			m_sentenceBegin.SetValue((ElemType)SENTENCE_MIDDLE);
-				    		m_sentenceBegin.SetValue(0, 0, (ElemType)SENTENCE_BEGIN);
->>>>>>> b86990e6
 
                             std::fill(m_minibatchPackingFlag.begin(), m_minibatchPackingFlag.end(), MinibatchPackingFlag::None);
                             m_minibatchPackingFlag[0] = MinibatchPackingFlag::UtteranceStart;                           
@@ -1593,7 +1417,6 @@
                     first = false;
                 } 
                 else
-<<<<<<< HEAD
                 {
                     if (m_toProcess[i] != actualmbsizeOri)
                     {
@@ -1614,28 +1437,6 @@
                 {
                     for (int k=0; k < actualmbsizeOri; k++) // column major, so iterate columns in outside loop
                     {
-=======
-                {
-                    if (m_toProcess[i] != actualmbsizeOri)
-                    {
-                        throw std::runtime_error("The multi-IO features has inconsistent number of frames!");
-                    }
-                }
-                assert (actualmbsizeOri == m_mbiter->currentmbframes());
-
-                if (sizeof(ElemType) == sizeof(float))
-                {
-                    for (int k = 0; k < actualmbsizeOri; k++) // column major, so iterate columns
-                    {
-                        // copy over the entire column at once, need to do this because SSEMatrix may have gaps at the end of the columns
-                        memcpy_s(&m_featuresBufferMultiUtt[i][k*fdim+m_featuresStartIndexMultiUtt[id+i*numOfFea]],sizeof(ElemType)*fdim,&featOri(0,k),sizeof(ElemType)*fdim);
-                    }
-                }
-                else
-                {
-                    for (int k=0; k < actualmbsizeOri; k++) // column major, so iterate columns in outside loop
-                    {
->>>>>>> b86990e6
                         for (int d = 0; d < featOri.rows(); d++)
                         {
                             m_featuresBufferMultiUtt[i][k*featOri.rows()+d+m_featuresStartIndexMultiUtt[id+i*numOfFea]] = featOri(d,k);
@@ -1814,11 +1615,7 @@
     template<class ElemType>
     void HTKMLFReader<ElemType>::SetSentenceSegBatch(Matrix<ElemType> &sentenceBegin, vector<MinibatchPackingFlag>& minibatchPackingFlag)
     {
-<<<<<<< HEAD
         sentenceBegin.SetValue(m_sentenceBegin);
-=======
-		sentenceBegin.SetValue(m_sentenceBegin);
->>>>>>> b86990e6
         minibatchPackingFlag = m_minibatchPackingFlag;
     }
 
