--- conflicted
+++ resolved
@@ -33,14 +33,10 @@
 num_channels = 3  # RGB
 num_classes  = 10
 
-<<<<<<< HEAD
 ########################
 # define the reader    #
 ########################
 
-=======
-# Define the reader for both training and evaluation action.
->>>>>>> d15bec5a
 def create_reader(map_file, mean_file, is_training):
     if not os.path.exists(map_file) or not os.path.exists(mean_file):
         raise RuntimeError("File '%s' or '%s' does not exist. Please run install_cifar10.py from DataSets/CIFAR-10 to fetch them" %
@@ -50,22 +46,17 @@
     transforms = []
     if is_training:
         transforms += [
-<<<<<<< HEAD
-            ImageDeserializer.crop(crop_type='Random', ratio=0.8, jitter_type='uniRatio') # train uses jitter
-=======
             cntk.io.ImageDeserializer.crop(crop_type='randomside', side_ratio=0.8, jitter_type='uniratio') # train uses jitter
->>>>>>> d15bec5a
         ]
     transforms += [
         ImageDeserializer.scale(width=image_width, height=image_height, channels=num_channels, interpolations='linear'),
         ImageDeserializer.mean(mean_file)
     ]
     # deserializer
-<<<<<<< HEAD
-    return MinibatchSource(ImageDeserializer(map_file, StreamDefs(
-        features = StreamDef(field='image', transforms=transforms), # first column in map file is referred to as 'image'
-        labels   = StreamDef(field='label', shape=num_classes)      # and second as 'label'
-    )), randomize=is_training, epoch_size = INFINITELY_REPEAT if is_training else FULL_DATA_SWEEP)
+    return cntk.io.MinibatchSource(cntk.io.ImageDeserializer(map_file, cntk.io.StreamDefs(
+        features = cntk.io.StreamDef(field='image', transforms=transforms), # first column in map file is referred to as 'image'
+        labels   = cntk.io.StreamDef(field='label', shape=num_classes))),   # and second as 'label'
+        randomize=is_training, epoch_size = INFINITELY_REPEAT if is_training else FULL_DATA_SWEEP)
 
 ########################
 # define the model     #
@@ -78,36 +69,11 @@
                 Convolution((3,3), 64), 
                 Convolution((3,3), 64), 
                 MaxPooling((3,3), strides=(2,2))
-=======
-    return cntk.io.MinibatchSource(cntk.io.ImageDeserializer(map_file, cntk.io.StreamDefs(
-        features = cntk.io.StreamDef(field='image', transforms=transforms), # first column in map file is referred to as 'image'
-        labels   = cntk.io.StreamDef(field='label', shape=num_classes))),   # and second as 'label'
-        randomize=is_training)
-
-# Train and evaluate the network.
-def convnet_cifar10_dataaug(reader_train, reader_test, epoch_size = 50000, max_epochs = 80):
-    _cntk_py.set_computation_network_trace_level(0)
-
-    # Input variables denoting the features and label data
-    input_var = cntk.ops.input_variable((num_channels, image_height, image_width))
-    label_var = cntk.ops.input_variable((num_classes))
-
-    # apply model to input
-    scaled_input = cntk.ops.element_times(cntk.ops.constant(0.00390625), input_var)
-
-    with cntk.layers.default_options(activation=cntk.ops.relu, pad=True): 
-        z = cntk.models.Sequential([
-            cntk.models.LayerStack(2, lambda : [
-                cntk.layers.Convolution((3,3), 64), 
-                cntk.layers.Convolution((3,3), 64), 
-                cntk.layers.MaxPooling((3,3), (2,2))
->>>>>>> d15bec5a
             ]), 
             For(range(2), lambda i: [
                 Dense([256,128][i]), 
                 Dropout(0.5)
             ]), 
-<<<<<<< HEAD
             Dense(num_classes, activation=None)
         ])
 
@@ -155,16 +121,6 @@
 
     # iteration parameters
     epoch_size     = 50000
-=======
-            cntk.layers.Dense(num_classes, activation=None)
-        ])(scaled_input)
-
-    # loss and metric
-    ce = cntk.ops.cross_entropy_with_softmax(z, label_var)
-    pe = cntk.ops.classification_error(z, label_var)
-
-    # training config
->>>>>>> d15bec5a
     minibatch_size = 64
     #epoch_size = 1000 ; max_epochs = 1 # for faster testing
 
