--- conflicted
+++ resolved
@@ -99,11 +99,8 @@
 
     total_number_of_samples = max_epochs * epoch_size
     train_reader = create_train_reader(total_number_of_samples)
-<<<<<<< HEAD
     test_reader = create_test_reader(total_number_of_samples)
-=======
-   
->>>>>>> 89ad6580
+
 
     # define mapping from reader streams to network inputs
     input_map = {
@@ -160,11 +157,7 @@
 
     return metric_numer/metric_denom
 
-<<<<<<< HEAD
-def train_and_test_cifar_convnet(mean, train_data, test_data, max_epochs=3, distributed_after_samples=0, num_quantization_bits=32, block_size=0):
-=======
 def train_and_test_cifar_convnet(mean, train_data, test_data, max_epochs=3, distributed_after_samples=0, num_quantization_bits=32, block_samples=0):
->>>>>>> 89ad6580
 
     # create a distributed learner for SGD
     # BlockMomentum SGD will be used in case number of samples per block is not 0 and 1BitSGD is disabled
@@ -215,21 +208,7 @@
     mean=os.path.join(data_path, 'CIFAR-10_mean.xml')
     train_data=os.path.join(data_path, 'train_map.txt')
     test_data=os.path.join(data_path, 'test_map.txt')
-    
-<<<<<<< HEAD
-<<<<<<< 29be5aa316a09aceb868639364a4cf5300bd4ac1
-    distributed_after_samples = 0
-    num_quantization_bits = 32
-    max_epochs = 1
-    block_size = 0
-=======
+
     train_and_test_cifar_convnet(mean, train_data, test_data, max_epochs=epochs, distributed_after_samples=distributed_after_samples, num_quantization_bits=num_quantization_bits, block_samples=block_samples)
->>>>>>> added comments and minor changes to ResNet and ConvNet examples
-    
-    train_and_test_cifar_convnet(mean, train_data, test_data, max_epochs=max_epochs, distributed_after_samples=distributed_after_samples, num_quantization_bits=num_quantization_bits, block_size=block_size)
-
-=======
-    train_and_test_cifar_convnet(mean, train_data, test_data, max_epochs=epochs, distributed_after_samples=distributed_after_samples, num_quantization_bits=num_quantization_bits, block_samples=block_samples)
-    
->>>>>>> 89ad6580
+
     cntk.distributed.Communicator.finalize()