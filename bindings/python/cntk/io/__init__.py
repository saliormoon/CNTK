--- conflicted
+++ resolved
@@ -331,16 +331,6 @@
         '''
         return minibatch_source(self)
 
-class ImageTransofrm:
-    '''
-<<<<<<< HEAD
-    This class acts as a namespace for various image transforms such as cropping
-    scaling mean subtraction etc.
-=======
-
-    def __init__(self, type):
-        self['type'] = type
-
 
 class HtkFeatureInfo(dict):
     '''
@@ -353,7 +343,7 @@
         self['dim'] = dim
         self['scpFile '] = scp_file_path
 
-class HTKFeatureDeserializer(Deserializer):
+class HTKFeatureDeserializer:
     '''
     This class configures an htk feature reader that reads speech HTK format scp(script) files.
 
@@ -393,7 +383,7 @@
         self['mlfFile'] = mlf_file_path
         self['labelMappingFile'] = label_mapping_file_path
 
-class HTKMLFDeserializer(Deserializer):
+class HTKMLFDeserializer:
     '''
     This class configures an htk label reader that reads speech HTK format mlf(master label format) files.
     This creates a dictionary of following structure
@@ -423,8 +413,11 @@
             self['input'] = labelDict
 
 
-class ImageDeserializer(Deserializer):
->>>>>>> df468513
+
+class ImageTransofrm:
+    '''
+    This class acts as a namespace for various image transforms such as cropping
+    scaling mean subtraction etc.
     '''
 
     @staticmethod
