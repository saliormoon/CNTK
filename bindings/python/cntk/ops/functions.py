from cntk import cntk_py
from ..utils import typemap, sanitize_var_map, value_to_seq
from enum import Enum, unique

@unique
class CloneMethod(Enum):
    clone = 1
    '''
    New learnable Parameters are created and initialied with the current values of the
    corresponding Parameters of the Function being cloned
    '''

    share = 2
    '''
    Parameters are shared between the Function being cloned and the new clone
    '''

    freeze = 3
    '''
    Parameters are cloned and made immutable; i.e. Constants in the new clone
    (e.g. for use as a fixed feature extractor)
    '''


class Function(cntk_py.Function):
    '''
    Base class of all primitive tensor operators.

    If it has only one output, one can invoke Variable methods on it, which it
    will relay to its only output.
    '''

    def __getattr__(self, name):
        if name in self.__dict__:
            return self.__dict__[name]

        if len(self.outputs) == 1:
            return getattr(self.output, name)

        raise AttributeError("'%s' object has no attribute '%s'" %
                             (type(self), name))

    @property
    @typemap
    def arguments(self):
        '''
        List of all input variables of the Function that are not of type Parameter or Constant
        '''
        return super(Function, self).arguments()

    @property
    @typemap
    def attributes(self):
        '''
        List of the attributes of the function
        '''
        return super(Function, self).attributes()

    @typemap
    def clone(self, method=CloneMethod.freeze, substitutions=None):
        '''
        Clones the function. The parameters of the Function are either cloned,
        shared or frozen as specified by the method argument and any variable
        replacements requested are applied in the cloned Function instance.

        Args:
            method (:class:`cntk.ops.function.CloneMethod`): one of
             * 'clone': the returned function gets its own copy of parameters (default)
             * 'share': the returned function shares its parameters with this function
             * 'freeze': parameters are cloned and made immutable (constant).
            substitutions (`dict`): a dictionary mapping variables in this
             function to variables in the cloned function 

        Returns:
            `Function`: the cloned Function
        '''
        if not isinstance(method, CloneMethod):
            raise ValueError('clone method "%s" is not supported' %
                    str(method))

        method = getattr(cntk_py,
                'ParameterCloningMethod_' + method.name.capitalize())
        if substitutions is None:
            substitutions = dict()
        return super(Function, self).clone(method, substitutions)

    @property
    @typemap
    def constants(self):
        '''
        List of all `Constant` variables of this `Function`
        '''
        return super(Function, self).constants()

    def eval(self, arguments=None, device=None):
        '''
        Evaluate the node using the specified `arguments` as input.

        Args:
            arguments (`dict` or `list` or `tuple`): maps variables to their
             input data. The interpretation depends on the input type:
<<<<<<< HEAD
               * `dict`: keys are input variable or names and values are the input data.
               * `list`: elements are input data in the order their respective variables have been defined in the network.
=======
               * `dict`: keys are input variable or names, and values are the input data. 
               * `list`: elements are input data in the order their respective variables have been defined in the network. 
>>>>>>> 43c7fc81
             In both cases, every every sample in the data will be interpreted
             as a new sequence. To mark samples as continuations of the
             previous sequence, specify `arguments` as `tuple`: the
             first element will be used as `arguments`, and the second one will
             be used as a list of bools, denoting whether a sequence is a new
             one (`True`) or a continuation of the previous one (`False`).
             Data should be either NumPy arrays or a
             :class:`cntk.io.MinibatchData` instance.
            device (:class:`cntk.DeviceDescriptor`): the device descriptor that
             contains the type and id of the device on which the computation is
             to be performed.

        Returns:
            `bool`: `True` if updates have been performed
        '''
        _, output_map = self.forward(arguments or {}, self.outputs, device=device)

        if len(output_map) > 1:
            return output_map
        else:
            return list(output_map.values())[0]

    @typemap
    def forward(self, arguments, outputs, keep_for_backward=None, device=None):
        '''
        Computes the values of speficied variables in `outputs`, using values 
        provided in `arguments` that correspond to each input `Variable` of 
        the function whose `is_input` is `True`.

        Args:
            arguments (`dict` or `list` or `tuple`): maps variables to their
             input data. The interpretation depends on the input type:
<<<<<<< HEAD
               * `dict`: keys are input variable or names and values are the input data.
               * `list`: elements are input data in the order their respective variables have been defined in the network.
=======
               * `dict`: keys are input variable or names, and values are the input data. 
               * `list`: elements are input data in the order their respective variables have been defined in the network. 
>>>>>>> 43c7fc81
             In both cases, every every sample in the data will be interpreted
             as a new sequence. To mark samples as continuations of the
             previous sequence, specify `arguments` as `tuple`: the
             first element will be used as `arguments`, and the second one will
             be used as a list of bools, denoting whether a sequence is a new
             one (`True`) or a continuation of the previous one (`False`).
             Data should be either NumPy arrays or a
             :class:`cntk.io.MinibatchData` instance.
            outputs (iterable): outputs to fetch values for.
            keep_for_backward (`set`, default `None): the subset of the
             Function's output variables for which gradients shall be calculated
             in a subsequent backward call. If `None`, the returned state will
             be `None` and a subsequent call to `backward` will not be
             possible.
             for backpropagation.
            device (:class:`cntk.DeviceDescriptor`, default `None): the device
             descriptor that contains the type and id of the device on which the
             computation is. If `None`, the default device is used.

        Returns:
             A tuple (`BackpropState`, `map` of outputs to NumPy arrays). The
             BackpropState is a handle taken by :func:`backward`.
        '''
        if device is None:
            from cntk import DeviceDescriptor
            device = DeviceDescriptor.use_default_device()

        in_var_map = sanitize_var_map(self.arguments, arguments,
                                      None, device)
        output_map = {v: None for v in outputs}
        keep_for_backward = set(keep_for_backward or {})

        state = super(Function, self)._forward(in_var_map, output_map, device,
                                             keep_for_backward)

        for k in output_map:
            output_map[k] = value_to_seq(output_map[k])

        return state, output_map

    @typemap
    def backward(self, state, root_gradients, variables):
        '''
        Backpropagates supplied `root_gradients` for one or more of the output
        variables of the Function, to calculate gradients with respect to
        `variables`.

        Args:
            state (`BackPropState`): state obtained from a previous call to the
             func:`cntk.ops.Function.forward` method on this Function for the
             computation that this gradient backpropagation corresponds to.
            root_gradients (`dict`): the gradients that will be backpropagated
            variables (`set`): a list of input variables with respect to which
             the gradients have to be computed.

        Returns:
            `dict`: mapping of `variables` to NumPy arrays
        '''
        root_gradients = sanitize_var_map(self.outputs, root_gradients)

        var_gradients = dict((var, None) for var in variables)

        self._backward(state, root_gradients, var_gradients)

        backward_output = {}
        for var, value in var_gradients.items():
            var_gradients[var] = value_to_seq(value)

        return var_gradients

    @property
    @typemap
    def inputs(self):
        '''
        List of all input variables of this function.
        '''
        return super(Function, self).inputs()

    @property
    @typemap
    def name(self):
        '''
        Name of this function
        '''
        return super(Function, self).name()

    @property
    @typemap
    def op_name(self):
        '''
        Name of the operation that this Function performs
        '''
        return super(Function, self).op_name()


    @property
    @typemap
    def output(self):
        '''
        The single output variable if there is only one, or raises an exception.
        '''
        return super(Function, self).output()

    @property
    @typemap
    def outputs(self):
        '''
        List consisting of all output variables of this function.
        '''
        return super(Function, self).outputs()

    @property
    @typemap
    def parameters(self):
        '''
        List of all parameter variables of this function.
        '''
        return super(Function, self).parameters()

    @property
    @typemap
    def placeholders(self):
        '''
        List of all placeholders variables of this function.
        '''
        return super(Function, self).placeholders()

    @typemap
    def replace_placeholder(self, placeholderReplacement):
        '''
        In-place replace the only placeholder in the function graph with the specified replacement

        Args:
            placeholderReplacement (:class:`cntk.ops.variables.Variable`): the variable that will replace the placeholder

        Returns:
            `Function`: itself

        :raises ExceptionType: when the function has multiple placeholders.
        '''
        kwargs = dict(locals())
        del kwargs['self']
        return super(Function, self).replace_placeholder(**kwargs)

    @typemap
    def restore_from_model(self, modelFilePath):
        '''
        Restore the models parameters from a saved model file

        Args:
            modelFilePath (`str`): saved model path

        Returns:
            `None`: this method only has the side-effect of loading the model parameters from the file
        '''
        kwargs = dict(locals())
        del kwargs['self']
        return super(Function, self).restore_from_legacy_model(**kwargs)

    @property
    @typemap
    def root_function(self):
        '''
        The primitive function at the root of the graph of functions underlying this function.
        '''
        return super(Function, self).root_function()<|MERGE_RESOLUTION|>--- conflicted
+++ resolved
@@ -69,7 +69,7 @@
              * 'share': the returned function shares its parameters with this function
              * 'freeze': parameters are cloned and made immutable (constant).
             substitutions (`dict`): a dictionary mapping variables in this
-             function to variables in the cloned function 
+             function to variables in the cloned function
 
         Returns:
             `Function`: the cloned Function
@@ -99,13 +99,8 @@
         Args:
             arguments (`dict` or `list` or `tuple`): maps variables to their
              input data. The interpretation depends on the input type:
-<<<<<<< HEAD
-               * `dict`: keys are input variable or names and values are the input data.
+               * `dict`: keys are input variable or names, and values are the input data.
                * `list`: elements are input data in the order their respective variables have been defined in the network.
-=======
-               * `dict`: keys are input variable or names, and values are the input data. 
-               * `list`: elements are input data in the order their respective variables have been defined in the network. 
->>>>>>> 43c7fc81
              In both cases, every every sample in the data will be interpreted
              as a new sequence. To mark samples as continuations of the
              previous sequence, specify `arguments` as `tuple`: the
@@ -131,20 +126,15 @@
     @typemap
     def forward(self, arguments, outputs, keep_for_backward=None, device=None):
         '''
-        Computes the values of speficied variables in `outputs`, using values 
-        provided in `arguments` that correspond to each input `Variable` of 
+        Computes the values of speficied variables in `outputs`, using values
+        provided in `arguments` that correspond to each input `Variable` of
         the function whose `is_input` is `True`.
 
         Args:
             arguments (`dict` or `list` or `tuple`): maps variables to their
              input data. The interpretation depends on the input type:
-<<<<<<< HEAD
-               * `dict`: keys are input variable or names and values are the input data.
+               * `dict`: keys are input variable or names, and values are the input data.
                * `list`: elements are input data in the order their respective variables have been defined in the network.
-=======
-               * `dict`: keys are input variable or names, and values are the input data. 
-               * `list`: elements are input data in the order their respective variables have been defined in the network. 
->>>>>>> 43c7fc81
              In both cases, every every sample in the data will be interpreted
              as a new sequence. To mark samples as continuations of the
              previous sequence, specify `arguments` as `tuple`: the
