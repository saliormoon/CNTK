--- conflicted
+++ resolved
@@ -108,15 +108,9 @@
         InvalidArgument("printValues and printMetadata: Since both are set to false, there will be nothing to dump");
     }
 
-<<<<<<< HEAD
     ComputationNetwork net(-1);    // always use CPU
     net.Load<ElemType>(modelPath); // TODO: we have a function now to combine this and the previous line
-    net.DumpNodeInfoToFile(nodeName, printValues, outputFile, nodeNameRegexStr);
-=======
-    ComputationNetwork net(-1); // always use CPU
-    net.Load<ElemType>(modelPath);
     net.DumpNodeInfoToFile(nodeName, printValues, printMetadata, outputFile, nodeNameRegexStr);
->>>>>>> fb47c8d7
 }
 
 size_t GetMaxEpochs(const ConfigParameters& configParams)
