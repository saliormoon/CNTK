#include "CNTKLibrary.h"

using namespace CNTK;

inline FunctionPtr ConvBNLayer(Variable input, size_t outFeatureMapCount, size_t kernelWidth, size_t kernelHeight, size_t hStride, size_t vStride, double wScale, double bValue, double scValue, size_t bnTimeConst, const DeviceDescriptor& device)
{
    size_t numInputChannels = input.Shape()[input.Shape().NumAxes() - 1];

    auto convParams = Parameter(NDArrayView::RandomNormal<float>({ outFeatureMapCount, kernelWidth, kernelHeight, numInputChannels }, 0.0, wScale, 1, device));
    auto convFunction = Convolution(convParams, input, { hStride, vStride, numInputChannels });

    auto biasParams = Parameter({ outFeatureMapCount }, (float)bValue, device);
    auto scaleParams = Parameter({ outFeatureMapCount }, (float)scValue, device);
    auto runningMean = Constant({ outFeatureMapCount }, 0.0f, device);
    auto runningInvStd = Constant({ outFeatureMapCount }, 0.0f, device);
    return BatchNormalization(convFunction, scaleParams, biasParams, runningMean, runningInvStd, true /*spatial*/, (double)bnTimeConst, 0.0, 0.000000001 /* epsilon */);
}

inline FunctionPtr ConvBNReLULayer(Variable input, size_t outFeatureMapCount, size_t kernelWidth, size_t kernelHeight, size_t hStride, size_t vStride, double wScale, double bValue, double scValue, size_t bnTimeConst, const DeviceDescriptor& device)
{
    auto convBNFunction = ConvBNLayer(input, outFeatureMapCount, kernelWidth, kernelHeight, hStride, vStride, wScale, bValue, scValue, bnTimeConst, device);
    return ReLU(convBNFunction);
}

inline FunctionPtr ProjLayer(Variable wProj, Variable input, size_t hStride, size_t vStride, double bValue, double scValue, size_t bnTimeConst, const DeviceDescriptor& device)
{
    size_t outFeatureMapCount = wProj.Shape()[0];
    auto b = Parameter({ outFeatureMapCount }, (float)bValue, device);
    auto sc = Parameter({ outFeatureMapCount }, (float)scValue, device);
    auto m = Constant({ outFeatureMapCount }, 0.0f, device);
<<<<<<< HEAD
    auto var = Constant({ outFeatureMapCount }, 0.0f, device);
=======
    auto v = Constant({ outFeatureMapCount }, 0.0f, device);
>>>>>>> 8dfb1e28

    size_t numInputChannels = input.Shape()[input.Shape().NumAxes() - 1];

    auto c = Convolution(wProj, input, { hStride, vStride, numInputChannels }, { true }, { false });
<<<<<<< HEAD
    return BatchNormalization(c, sc, b, m, var, true /*spatial*/, (double)bnTimeConst);
=======
    return BatchNormalization(c, sc, b, m, v, true /*spatial*/, (double)bnTimeConst);
>>>>>>> 8dfb1e28
}

inline FunctionPtr ResNetNode2(Variable input, size_t outFeatureMapCount, size_t kernelWidth, size_t kernelHeight, double wScale, double bValue, double scValue, size_t bnTimeConst, const DeviceDescriptor& device)
{
    auto c1 = ConvBNReLULayer(input, outFeatureMapCount, kernelWidth, kernelHeight, 1, 1, wScale, bValue, scValue, bnTimeConst, device);
    auto c2 = ConvBNLayer(c1, outFeatureMapCount, kernelWidth, kernelHeight, 1, 1, wScale, bValue, scValue, bnTimeConst, device);
    auto p = Plus(c2, input);
    return ReLU(p);
}

inline FunctionPtr ResNetNode2Inc(Variable input, size_t outFeatureMapCount, size_t kernelWidth, size_t kernelHeight, double wScale, double bValue, double scValue, size_t bnTimeConst, Variable wProj, const DeviceDescriptor& device)
{
    auto c1 = ConvBNReLULayer(input, outFeatureMapCount, kernelWidth, kernelHeight, 2, 2, wScale, bValue, scValue, bnTimeConst, device);
    auto c2 = ConvBNLayer(c1, outFeatureMapCount, kernelWidth, kernelHeight, 1, 1, wScale, bValue, scValue, bnTimeConst, device);

    auto cProj = ProjLayer(wProj, input, 2, 2, bValue, scValue, bnTimeConst, device);

    auto p = Plus(c2, cProj);
    return ReLU(p);
}

// Standard building block for ResNet with identity shortcut(option A).
inline FunctionPtr ResNetNode2A(Variable input, size_t outFeatureMapCount, size_t kernelWidth, size_t kernelHeight, double wScale, double bValue, double scValue, size_t bnTimeConst, const DeviceDescriptor& device)
{
    auto conv1 = ConvBNReLULayer(input, outFeatureMapCount, kernelWidth, kernelHeight, 1, 1, wScale, bValue, scValue, bnTimeConst, device);
    auto conv2 = ConvBNLayer(conv1, outFeatureMapCount, kernelWidth, kernelHeight, 1, 1, wScale, bValue, scValue, bnTimeConst, device);

    // Identity shortcut followed by ReLU.
    return ReLU(Plus(conv2, input));
}

// Standard building block for ResNet with padding(option B).
inline FunctionPtr ResNetNode2BInc(Variable input, size_t outFeatureMapCount, size_t kernelWidth, size_t kernelHeight, double wScale, double bValue, double scValue, size_t bnTimeConst, const DeviceDescriptor& device)
{
    auto conv1 = ConvBNReLULayer(input, outFeatureMapCount, kernelWidth, kernelHeight, 2, 2, wScale, bValue, scValue, bnTimeConst, device);
    auto conv2 = ConvBNLayer(conv1, outFeatureMapCount, kernelWidth, kernelHeight, 1, 1, wScale, bValue, scValue, bnTimeConst, device);

    // Projection convolution layer.
    auto cProj = ConvBNLayer(input, outFeatureMapCount, 1, 1, 2, 2, wScale, bValue, scValue, bnTimeConst, device);
    return ReLU(Plus(conv2, cProj));
}
<|MERGE_RESOLUTION|>--- conflicted
+++ resolved
@@ -28,20 +28,12 @@
     auto b = Parameter({ outFeatureMapCount }, (float)bValue, device);
     auto sc = Parameter({ outFeatureMapCount }, (float)scValue, device);
     auto m = Constant({ outFeatureMapCount }, 0.0f, device);
-<<<<<<< HEAD
-    auto var = Constant({ outFeatureMapCount }, 0.0f, device);
-=======
     auto v = Constant({ outFeatureMapCount }, 0.0f, device);
->>>>>>> 8dfb1e28
 
     size_t numInputChannels = input.Shape()[input.Shape().NumAxes() - 1];
 
     auto c = Convolution(wProj, input, { hStride, vStride, numInputChannels }, { true }, { false });
-<<<<<<< HEAD
-    return BatchNormalization(c, sc, b, m, var, true /*spatial*/, (double)bnTimeConst);
-=======
     return BatchNormalization(c, sc, b, m, v, true /*spatial*/, (double)bnTimeConst);
->>>>>>> 8dfb1e28
 }
 
 inline FunctionPtr ResNetNode2(Variable input, size_t outFeatureMapCount, size_t kernelWidth, size_t kernelHeight, double wScale, double bValue, double scValue, size_t bnTimeConst, const DeviceDescriptor& device)
